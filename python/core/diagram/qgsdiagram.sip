class QgsDiagram
{
%TypeHeaderCode
#include <qgsdiagram.h>
%End
  public:
    virtual ~QgsDiagram();
<<<<<<< HEAD
    /** Returns an instance that is equivalent to this one
     * @note added in 2.1 */
    virtual QgsDiagram* clone() const = 0;
=======
    void clearCache();
    QgsExpression* getExpression( const QString& expression, const QgsFields* fields );
    /** @deprecated `void renderDiagram( const QgsFeature& feature, QgsRenderContext& c, const QgsDiagramSettings& s, const QPointF& position )` should be used instead */
    virtual void renderDiagram( const QgsAttributes& att, QgsRenderContext& c, const QgsDiagramSettings& s, const QPointF& position ) /Deprecated/;
>>>>>>> 4e3738a2
    /**Draws the diagram at the given position (in pixel coordinates)*/
    virtual void renderDiagram( const QgsFeature& feature, QgsRenderContext& c, const QgsDiagramSettings& s, const QPointF& position ) = 0;
    virtual QString diagramName() const = 0;
    /**Returns the size in map units the diagram will use to render.*/
    virtual QSizeF diagramSize( const QgsAttributes& attributes, const QgsRenderContext& c, const QgsDiagramSettings& s ) = 0;
    /** @deprecated `QSizeF diagramSize( const QgsFeature& feature, const QgsRenderContext& c, const QgsDiagramSettings& s, const QgsDiagramInterpolationSettings& is )` should be used instead */
    virtual QSizeF diagramSize( const QgsAttributes& attributes, const QgsRenderContext& c, const QgsDiagramSettings& s, const QgsDiagramInterpolationSettings& is ) /Deprecated/;
    /**Returns the size in map units the diagram will use to render. Interpolate size*/
    virtual QSizeF diagramSize( const QgsFeature& feature, const QgsRenderContext& c, const QgsDiagramSettings& s, const QgsDiagramInterpolationSettings& is ) = 0;

  protected:
    /** Changes the pen width to match the current settings and rendering context
     *  @param pen The pen to modify
     *  @param s   The settings that specify the pen width
     *  @param c   The rendering specifying the proper scale units for pixel conversion
     */
    void setPenWidth( QPen& pen, const QgsDiagramSettings& s, const QgsRenderContext& c );

    /** Calculates a size to match the current settings and rendering context
     *  @param size The size to convert
     *  @param s    The settings that specify the size type
     *  @param c    The rendering specifying the proper scale units for pixel conversion
     *
     *  @return The converted size for rendering
     */
    QSizeF sizePainterUnits( const QSizeF& size, const QgsDiagramSettings& s, const QgsRenderContext& c );

    /** Calculates a length to match the current settings and rendering context
     *  @param l    The length to convert
     *  @param s    Unused
     *  @param c    The rendering specifying the proper scale units for pixel conversion
     *
     *  @return The converted length for rendering
     */
    float sizePainterUnits( float l, const QgsDiagramSettings& s, const QgsRenderContext& c );

    /** Calculates a size to match the current settings and rendering context
     *  @param s    The settings that contain the font size and size type
     *  @param c    The rendering specifying the proper scale units for pixel conversion
     *
     *  @return The properly scaled font for rendering
     */
    QFont scaledFont( const QgsDiagramSettings& s, const QgsRenderContext& c );
};<|MERGE_RESOLUTION|>--- conflicted
+++ resolved
@@ -5,16 +5,14 @@
 %End
   public:
     virtual ~QgsDiagram();
-<<<<<<< HEAD
     /** Returns an instance that is equivalent to this one
      * @note added in 2.1 */
     virtual QgsDiagram* clone() const = 0;
-=======
+    
     void clearCache();
     QgsExpression* getExpression( const QString& expression, const QgsFields* fields );
     /** @deprecated `void renderDiagram( const QgsFeature& feature, QgsRenderContext& c, const QgsDiagramSettings& s, const QPointF& position )` should be used instead */
     virtual void renderDiagram( const QgsAttributes& att, QgsRenderContext& c, const QgsDiagramSettings& s, const QPointF& position ) /Deprecated/;
->>>>>>> 4e3738a2
     /**Draws the diagram at the given position (in pixel coordinates)*/
     virtual void renderDiagram( const QgsFeature& feature, QgsRenderContext& c, const QgsDiagramSettings& s, const QPointF& position ) = 0;
     virtual QString diagramName() const = 0;
