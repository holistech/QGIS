--- conflicted
+++ resolved
@@ -2,25 +2,10 @@
   "name": "array_remove_at",
   "type": "function",
   "groups": ["Arrays"],
-<<<<<<< HEAD
-  "description": "Returns an array with the given index removed.",
-  "arguments": [{
-    "arg": "array",
-    "description": "an array"
-  }, {
-    "arg": "pos",
-    "description": "the position to remove (0 based)"
-  }],
-  "examples": [{
-    "expression": "array_remove_at(array(1,2,3),1)",
-    "returns": "[ 1, 3 ]"
-  }],
-  "tags": ["array", "removed", "index"]
-=======
   "description": "Returns an array with the item at the given index removed. Supports positive (0 for the first element) and negative (the last -Nth value, -1 for the last element) index.",
   "arguments": [ {"arg":"array","description":"an array"},
                  {"arg":"pos","description":"the position to remove (0 based)"}],
   "examples": [ { "expression":"array_remove_at(array(1, 2, 3), 1)", "returns":"[1, 3 ]"},
-    { "expression":"array_remove_at(array(1, 2, 3), -1)", "returns":"[1, 2 ]"}]
->>>>>>> e95ff884
+    { "expression":"array_remove_at(array(1, 2, 3), -1)", "returns":"[1, 2 ]"}],
+  "tags": ["array", "removed", "index"]
 }