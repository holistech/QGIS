--- conflicted
+++ resolved
@@ -80,13 +80,10 @@
     void textChanged( const QString &text );
 
   private:
-<<<<<<< HEAD
     bool mutable mInvalidJSON;
     QgsAttributeForm *mForm;
-=======
     void updateValues( const QVariant &val, const QVariantList & = QVariantList() ) override;
 
->>>>>>> ec9e5986
     QTextBrowser *mTextBrowser = nullptr;
     QTextEdit *mTextEdit = nullptr;
     QPlainTextEdit *mPlainTextEdit = nullptr;
