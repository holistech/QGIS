--- conflicted
+++ resolved
@@ -199,7 +199,6 @@
     mLineEdit->blockSignals( false );
 }
 
-<<<<<<< HEAD
 void QgsTextEditWrapper::setFeature( const QgsFeature &feature )
 {
   // Do nothing if the value has not changed
@@ -212,10 +211,7 @@
   setValue( feature.attribute( mFieldIdx ) );
 }
 
-void QgsTextEditWrapper::setValue( const QVariant &val )
-=======
 void QgsTextEditWrapper::updateValues( const QVariant &val, const QVariantList & )
->>>>>>> ec9e5986
 {
   if ( mLineEdit )
   {
