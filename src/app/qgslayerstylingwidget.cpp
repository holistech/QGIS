/***************************************************************************
    qgslayerstylingwidget.cpp
    ---------------------
    begin                : April 2016
    copyright            : (C) 2016 by Nathan Woodrow
    email                : woodrow dot nathan at gmail dot com
 ***************************************************************************
 *                                                                         *
 *   This program is free software; you can redistribute it and/or modify  *
 *   it under the terms of the GNU General Public License as published by  *
 *   the Free Software Foundation; either version 2 of the License, or     *
 *   (at your option) any later version.                                   *
 *                                                                         *
 ***************************************************************************/
#include <QLabel>
#include <QVBoxLayout>
#include <QHBoxLayout>
#include <QWidget>
#include <QSizePolicy>
#include <QUndoStack>
#include <QListWidget>

#include "qgsapplication.h"
#include "qgslabelingwidget.h"
#include "qgsmaskingwidget.h"
#include "qgslayerstylingwidget.h"
#include "qgsrastertransparencywidget.h"
#include "qgsrendererpropertiesdialog.h"
#include "qgsrendererrasterpropertieswidget.h"
#include "qgsrenderermeshpropertieswidget.h"
#include "qgsrasterhistogramwidget.h"
#include "qgsrasterrenderer.h"
#include "qgsrasterrendererwidget.h"
#include "qgsmapcanvas.h"
#include "qgsmaplayer.h"
#include "qgsstyle.h"
#include "qgsvectorlayer.h"
#include "qgspointcloudlayer.h"
#include "qgsvectortilelayer.h"
#include "qgsvectortilebasiclabelingwidget.h"
#include "qgsvectortilebasicrendererwidget.h"
#include "qgsmeshlayer.h"
#include "qgsproject.h"
#include "qgsundowidget.h"
#include "qgsreadwritecontext.h"
#include "qgsrenderer.h"
#include "qgsrendererregistry.h"
#include "qgsrasterdataprovider.h"
#include "qgsrasterlayer.h"
#include "qgsmaplayerconfigwidget.h"
#include "qgsmaplayerstylemanagerwidget.h"
#include "qgsruntimeprofiler.h"
#include "qgsrasterminmaxwidget.h"
#include "qgisapp.h"
#include "qgssymbolwidgetcontext.h"

#ifdef HAVE_3D
#include "qgsvectorlayer3drendererwidget.h"
#include "qgsmeshlayer3drendererwidget.h"
#include "qgspointcloudlayer3drendererwidget.h"
#endif


QgsLayerStylingWidget::QgsLayerStylingWidget( QgsMapCanvas *canvas, QgsMessageBar *messageBar, const QList<QgsMapLayerConfigWidgetFactory *> &pages, QWidget *parent )
  : QWidget( parent )
  , mNotSupportedPage( 0 )
  , mLayerPage( 1 )
  , mMapCanvas( canvas )
  , mMessageBar( messageBar )
  , mBlockAutoApply( false )
  , mPageFactories( pages )
{
  setupUi( this );

  mOptionsListWidget->setIconSize( QgisApp::instance()->iconSize( false ) );
  mOptionsListWidget->setMaximumWidth( static_cast< int >( mOptionsListWidget->iconSize().width() * 1.18 ) );

  connect( QgsProject::instance(), static_cast < void ( QgsProject::* )( QgsMapLayer * ) > ( &QgsProject::layerWillBeRemoved ), this, &QgsLayerStylingWidget::layerAboutToBeRemoved );

  QgsSettings settings;
  mLiveApplyCheck->setChecked( settings.value( QStringLiteral( "UI/autoApplyStyling" ), true ).toBool() );

  mAutoApplyTimer = new QTimer( this );
  mAutoApplyTimer->setSingleShot( true );

  mUndoWidget = new QgsUndoWidget( this, mMapCanvas );
  mUndoWidget->setButtonsVisible( false );
  mUndoWidget->setAutoDelete( false );
  mUndoWidget->setObjectName( QStringLiteral( "Undo Styles" ) );
  mUndoWidget->hide();

  mStyleManagerFactory = new QgsLayerStyleManagerWidgetFactory();

  setPageFactories( pages );

  connect( mUndoButton, &QAbstractButton::pressed, this, &QgsLayerStylingWidget::undo );
  connect( mRedoButton, &QAbstractButton::pressed, this, &QgsLayerStylingWidget::redo );

  connect( mAutoApplyTimer, &QTimer::timeout, this, &QgsLayerStylingWidget::apply );

  connect( mOptionsListWidget, &QListWidget::currentRowChanged, this, &QgsLayerStylingWidget::updateCurrentWidgetLayer );
  connect( mButtonBox->button( QDialogButtonBox::Apply ), &QAbstractButton::clicked, this, &QgsLayerStylingWidget::apply );
  connect( mLayerCombo, &QgsMapLayerComboBox::layerChanged, this, &QgsLayerStylingWidget::setLayer );
  connect( mLiveApplyCheck, &QAbstractButton::toggled, this, &QgsLayerStylingWidget::liveApplyToggled );

  mLayerCombo->setFilters( QgsMapLayerProxyModel::Filter::HasGeometry
                           | QgsMapLayerProxyModel::Filter::RasterLayer
                           | QgsMapLayerProxyModel::Filter::PluginLayer
                           | QgsMapLayerProxyModel::Filter::MeshLayer
                           | QgsMapLayerProxyModel::Filter::VectorTileLayer
                           | QgsMapLayerProxyModel::Filter::PointCloudLayer );

  mStackedWidget->setCurrentIndex( 0 );
}

QgsLayerStylingWidget::~QgsLayerStylingWidget()
{
  delete mStyleManagerFactory;
}

void QgsLayerStylingWidget::setPageFactories( const QList<QgsMapLayerConfigWidgetFactory *> &factories )
{
  mPageFactories = factories;
  // Always append the style manager factory at the bottom of the list
  mPageFactories.append( mStyleManagerFactory );
}

void QgsLayerStylingWidget::blockUpdates( bool blocked )
{
  if ( !mCurrentLayer )
    return;

  if ( blocked )
  {
    disconnect( mCurrentLayer, &QgsMapLayer::styleChanged, this, &QgsLayerStylingWidget::updateCurrentWidgetLayer );
  }
  else
  {
    connect( mCurrentLayer, &QgsMapLayer::styleChanged, this, &QgsLayerStylingWidget::updateCurrentWidgetLayer );
  }
}

void QgsLayerStylingWidget::setLayer( QgsMapLayer *layer )
{
  if ( layer == mCurrentLayer )
    return;


  // when current layer is changed, apply the main panel stack to allow it to gracefully clean up
  mWidgetStack->acceptAllPanels();

  if ( mCurrentLayer )
  {
    disconnect( mCurrentLayer, &QgsMapLayer::styleChanged, this, &QgsLayerStylingWidget::updateCurrentWidgetLayer );
  }

  if ( !layer || !layer->isSpatial() || !QgsProject::instance()->layerIsEmbedded( layer->id() ).isEmpty() )
  {
    mLayerCombo->setLayer( nullptr );
    mStackedWidget->setCurrentIndex( mNotSupportedPage );
    mLastStyleXml.clear();
    mCurrentLayer = nullptr;
    return;
  }

  bool sameLayerType = false;
  if ( mCurrentLayer )
  {
    sameLayerType = mCurrentLayer->type() == layer->type();
  }

  mCurrentLayer = layer;

  mUndoWidget->setUndoStack( layer->undoStackStyles() );

  connect( mCurrentLayer, &QgsMapLayer::styleChanged, this, &QgsLayerStylingWidget::updateCurrentWidgetLayer );

  int lastPage = mOptionsListWidget->currentIndex().row();
  mOptionsListWidget->blockSignals( true );
  mOptionsListWidget->clear();
  mUserPages.clear();

  switch ( layer->type() )
  {
    case QgsMapLayerType::VectorLayer:
    {
      QListWidgetItem *symbolItem = new QListWidgetItem( QgsApplication::getThemeIcon( QStringLiteral( "propertyicons/symbology.svg" ) ), QString() );
      symbolItem->setData( Qt::UserRole, Symbology );
      symbolItem->setToolTip( tr( "Symbology" ) );
      mOptionsListWidget->addItem( symbolItem );
      QListWidgetItem *labelItem = new QListWidgetItem( QgsApplication::getThemeIcon( QStringLiteral( "labelingSingle.svg" ) ), QString() );
      labelItem->setData( Qt::UserRole, VectorLabeling );
      labelItem->setToolTip( tr( "Labels" ) );
      mOptionsListWidget->addItem( labelItem );
      QListWidgetItem *maskItem = new QListWidgetItem( QgsApplication::getThemeIcon( QStringLiteral( "propertyicons/labelmask.svg" ) ), QString() );
      maskItem->setData( Qt::UserRole, VectorLabeling );
      maskItem->setToolTip( tr( "Masks" ) );
      mOptionsListWidget->addItem( maskItem );

#ifdef HAVE_3D
      QListWidgetItem *symbol3DItem = new QListWidgetItem( QgsApplication::getThemeIcon( QStringLiteral( "3d.svg" ) ), QString() );
      symbol3DItem->setData( Qt::UserRole, Symbology3D );
      symbol3DItem->setToolTip( tr( "3D View" ) );
      mOptionsListWidget->addItem( symbol3DItem );
#endif
      break;
    }
    case QgsMapLayerType::RasterLayer:
    {
      QListWidgetItem *symbolItem = new QListWidgetItem( QgsApplication::getThemeIcon( QStringLiteral( "propertyicons/symbology.svg" ) ), QString() );
      symbolItem->setData( Qt::UserRole, Symbology );
      symbolItem->setToolTip( tr( "Symbology" ) );
      mOptionsListWidget->addItem( symbolItem );
      QListWidgetItem *transparencyItem = new QListWidgetItem( QgsApplication::getThemeIcon( QStringLiteral( "propertyicons/transparency.svg" ) ), QString() );
      transparencyItem->setToolTip( tr( "Transparency" ) );
      transparencyItem->setData( Qt::UserRole, RasterTransparency );
      mOptionsListWidget->addItem( transparencyItem );

      if ( static_cast<QgsRasterLayer *>( layer )->dataProvider() && static_cast<QgsRasterLayer *>( layer )->dataProvider()->capabilities() & QgsRasterDataProvider::Size )
      {
        QListWidgetItem *histogramItem = new QListWidgetItem( QgsApplication::getThemeIcon( QStringLiteral( "propertyicons/histogram.svg" ) ), QString() );
        histogramItem->setData( Qt::UserRole, RasterHistogram );
        mOptionsListWidget->addItem( histogramItem );
        histogramItem->setToolTip( tr( "Histogram" ) );
      }
      break;
    }
    case QgsMapLayerType::MeshLayer:
    {
      QListWidgetItem *symbolItem = new QListWidgetItem( QgsApplication::getThemeIcon( QStringLiteral( "propertyicons/symbology.svg" ) ), QString() );
      symbolItem->setData( Qt::UserRole, Symbology );
      symbolItem->setToolTip( tr( "Symbology" ) );
      mOptionsListWidget->addItem( symbolItem );

#ifdef HAVE_3D
      QListWidgetItem *symbol3DItem = new QListWidgetItem( QgsApplication::getThemeIcon( QStringLiteral( "3d.svg" ) ), QString() );
      symbol3DItem->setData( Qt::UserRole, Symbology3D );
      symbol3DItem->setToolTip( tr( "3D View" ) );
      mOptionsListWidget->addItem( symbol3DItem );
#endif
      break;
    }

    case QgsMapLayerType::VectorTileLayer:
    {
      QListWidgetItem *symbolItem = new QListWidgetItem( QgsApplication::getThemeIcon( QStringLiteral( "propertyicons/symbology.svg" ) ), QString() );
      symbolItem->setData( Qt::UserRole, Symbology );
      symbolItem->setToolTip( tr( "Symbology" ) );
      mOptionsListWidget->addItem( symbolItem );
      QListWidgetItem *labelItem = new QListWidgetItem( QgsApplication::getThemeIcon( QStringLiteral( "labelingSingle.svg" ) ), QString() );
      labelItem->setData( Qt::UserRole, VectorLabeling );
      labelItem->setToolTip( tr( "Labels" ) );
      mOptionsListWidget->addItem( labelItem );
      break;
    }

    case QgsMapLayerType::PointCloudLayer:
    {
#ifdef HAVE_3D
      QListWidgetItem *symbol3DItem = new QListWidgetItem( QgsApplication::getThemeIcon( QStringLiteral( "3d.svg" ) ), QString() );
      symbol3DItem->setData( Qt::UserRole, Symbology3D );
      symbol3DItem->setToolTip( tr( "3D View" ) );
      mOptionsListWidget->addItem( symbol3DItem );
#endif
      break;
    }

    case QgsMapLayerType::PluginLayer:
    case QgsMapLayerType::AnnotationLayer:
      break;
  }

  for ( QgsMapLayerConfigWidgetFactory *factory : qgis::as_const( mPageFactories ) )
  {
    if ( factory->supportsStyleDock() && factory->supportsLayer( layer ) )
    {
      QListWidgetItem *item = new QListWidgetItem( factory->icon(), QString() );
      item->setToolTip( factory->title() );
      mOptionsListWidget->addItem( item );
      int row = mOptionsListWidget->row( item );
      mUserPages[row] = factory;
    }
  }
  QListWidgetItem *historyItem = new QListWidgetItem( QgsApplication::getThemeIcon( QStringLiteral( "mActionHistory.svg" ) ), QString() );
  historyItem->setData( Qt::UserRole, History );
  historyItem->setToolTip( tr( "History" ) );
  mOptionsListWidget->addItem( historyItem );
  mOptionsListWidget->blockSignals( false );

  if ( sameLayerType )
  {
    mOptionsListWidget->setCurrentRow( lastPage );
  }
  else
  {
    mOptionsListWidget->setCurrentRow( 0 );
  }

  mStackedWidget->setCurrentIndex( 1 );

  QString errorMsg;
  QDomDocument doc( QStringLiteral( "style" ) );
  mLastStyleXml = doc.createElement( QStringLiteral( "style" ) );
  doc.appendChild( mLastStyleXml );
  mCurrentLayer->writeStyle( mLastStyleXml, doc, errorMsg, QgsReadWriteContext() );
}

void QgsLayerStylingWidget::apply()
{
  if ( !mCurrentLayer )
    return;

  disconnect( mCurrentLayer, &QgsMapLayer::styleChanged, this, &QgsLayerStylingWidget::updateCurrentWidgetLayer );

  QString undoName = QStringLiteral( "Style Change" );

  QWidget *current = mWidgetStack->mainPanel();

  bool styleWasChanged = false;
  bool triggerRepaint = false;  // whether the change needs the layer to be repainted
  if ( QgsLabelingWidget *widget = qobject_cast<QgsLabelingWidget *>( current ) )
  {
    widget->apply();
    styleWasChanged = true;
    undoName = QStringLiteral( "Label Change" );
  }
  if ( QgsMaskingWidget *widget = qobject_cast<QgsMaskingWidget *>( current ) )
  {
    widget->apply();
    styleWasChanged = true;
    undoName = QStringLiteral( "Mask Change" );
  }
  if ( QgsPanelWidgetWrapper *wrapper = qobject_cast<QgsPanelWidgetWrapper *>( current ) )
  {
    if ( QgsRendererPropertiesDialog *widget = qobject_cast<QgsRendererPropertiesDialog *>( wrapper->widget() ) )
    {
      widget->apply();
      QgsVectorLayer *layer = qobject_cast<QgsVectorLayer *>( mCurrentLayer );
      QgsRendererAbstractMetadata *m = QgsApplication::rendererRegistry()->rendererMetadata( layer->renderer()->type() );
      undoName = QStringLiteral( "Style Change - %1" ).arg( m->visibleName() );
      styleWasChanged = true;
      triggerRepaint = true;
    }
  }
  else if ( QgsRasterTransparencyWidget *widget = qobject_cast<QgsRasterTransparencyWidget *>( current ) )
  {
    widget->apply();
    styleWasChanged = true;
    triggerRepaint = true;
  }
  else if ( qobject_cast<QgsRasterHistogramWidget *>( current ) )
  {
    mRasterStyleWidget->apply();
    styleWasChanged = true;
    triggerRepaint = true;
  }
  else if ( QgsMapLayerConfigWidget *widget = qobject_cast<QgsMapLayerConfigWidget *>( current ) )
  {
    widget->apply();
    styleWasChanged = true;
    triggerRepaint = widget->shouldTriggerLayerRepaint();
  }

  pushUndoItem( undoName, triggerRepaint );

  if ( styleWasChanged )
  {
    emit styleChanged( mCurrentLayer );
    QgsProject::instance()->setDirty( true );
  }
  connect( mCurrentLayer, &QgsMapLayer::styleChanged, this, &QgsLayerStylingWidget::updateCurrentWidgetLayer );
}

void QgsLayerStylingWidget::autoApply()
{
  if ( mLiveApplyCheck->isChecked() && !mBlockAutoApply )
  {
    mAutoApplyTimer->start( 100 );
  }
}

void QgsLayerStylingWidget::undo()
{
  mUndoWidget->undo();
  updateCurrentWidgetLayer();
}

void QgsLayerStylingWidget::redo()
{
  mUndoWidget->redo();
  updateCurrentWidgetLayer();
}

void QgsLayerStylingWidget::updateCurrentWidgetLayer()
{
  if ( !mCurrentLayer )
    return;  // non-spatial are ignored in setLayer()

  mBlockAutoApply = true;

  whileBlocking( mLayerCombo )->setLayer( mCurrentLayer );

  int row = mOptionsListWidget->currentIndex().row();

  mStackedWidget->setCurrentIndex( mLayerPage );

  QgsPanelWidget *current = mWidgetStack->takeMainPanel();
  if ( current )
  {
    if ( QgsLabelingWidget *widget = qobject_cast<QgsLabelingWidget *>( current ) )
    {
      mLabelingWidget = widget;
    }
    else if ( QgsMaskingWidget *widget = qobject_cast<QgsMaskingWidget *>( current ) )
    {
      mMaskingWidget = widget;
    }
    else if ( QgsUndoWidget *widget = qobject_cast<QgsUndoWidget *>( current ) )
    {
      mUndoWidget = widget;
    }
    else if ( QgsRendererRasterPropertiesWidget *widget = qobject_cast<QgsRendererRasterPropertiesWidget *>( current ) )
    {
      mRasterStyleWidget = widget;
    }
#ifdef HAVE_3D
    else if ( QgsVectorLayer3DRendererWidget *widget = qobject_cast<QgsVectorLayer3DRendererWidget *>( current ) )
    {
      mVector3DWidget = widget;
    }
#endif
    else if ( QgsRendererMeshPropertiesWidget *widget = qobject_cast<QgsRendererMeshPropertiesWidget *>( current ) )
    {
      mMeshStyleWidget = widget;
    }
#ifdef HAVE_3D
    else if ( QgsMeshLayer3DRendererWidget *widget = qobject_cast<QgsMeshLayer3DRendererWidget *>( current ) )
    {
      mMesh3DWidget = widget;
    }
    else if ( QgsPointCloudLayer3DRendererWidget *widget = qobject_cast<QgsPointCloudLayer3DRendererWidget *>( current ) )
    {
      mPointCloud3DWidget = widget;
    }
#endif
  }

  mWidgetStack->clear();
  // Create the user page widget if we are on one of those pages
  // TODO Make all widgets use this method.
  if ( mUserPages.contains( row ) )
  {
    QgsMapLayerConfigWidget *panel = mUserPages[row]->createWidget( mCurrentLayer, mMapCanvas, true, mWidgetStack );
    if ( panel )
    {
      connect( panel, &QgsPanelWidget::widgetChanged, this, &QgsLayerStylingWidget::autoApply );
      mWidgetStack->setMainPanel( panel );
    }
  }

  // The last widget is always the undo stack.
  if ( row == mOptionsListWidget->count() - 1 )
  {
    mWidgetStack->setMainPanel( mUndoWidget );
  }
  else
  {
    switch ( mCurrentLayer->type() )
    {
      case QgsMapLayerType::VectorLayer:
      {
        QgsVectorLayer *vlayer = qobject_cast<QgsVectorLayer *>( mCurrentLayer );

        switch ( row )
        {
          case 0: // Style
          {
            QgsRendererPropertiesDialog *styleWidget = new QgsRendererPropertiesDialog( vlayer, QgsStyle::defaultStyle(), true, mStackedWidget );
            QgsSymbolWidgetContext context;
            context.setMapCanvas( mMapCanvas );
            context.setMessageBar( mMessageBar );
            styleWidget->setContext( context );
            styleWidget->setDockMode( true );
            connect( styleWidget, &QgsRendererPropertiesDialog::widgetChanged, this, &QgsLayerStylingWidget::autoApply );
            QgsPanelWidgetWrapper *wrapper = new QgsPanelWidgetWrapper( styleWidget, mStackedWidget );
            wrapper->setDockMode( true );
            connect( styleWidget, &QgsRendererPropertiesDialog::showPanel, wrapper, &QgsPanelWidget::openPanel );
            mWidgetStack->setMainPanel( wrapper );
            break;
          }
          case 1: // Labels
          {
            if ( !mLabelingWidget )
            {
              mLabelingWidget = new QgsLabelingWidget( nullptr, mMapCanvas, mWidgetStack, mMessageBar );
              mLabelingWidget->setDockMode( true );
              connect( mLabelingWidget, &QgsLabelingWidget::widgetChanged, this, &QgsLayerStylingWidget::autoApply );
            }
            mLabelingWidget->setLayer( vlayer );
            mWidgetStack->setMainPanel( mLabelingWidget );
            break;
          }
          case 2: // Masks
          {
            if ( !mMaskingWidget )
            {
              mMaskingWidget = new QgsMaskingWidget( mWidgetStack );
              mMaskingWidget->layout()->setContentsMargins( 0, 0, 0, 0 );
              connect( mMaskingWidget, &QgsMaskingWidget::widgetChanged, this, &QgsLayerStylingWidget::autoApply );
            }
            mMaskingWidget->setLayer( vlayer );
            mWidgetStack->setMainPanel( mMaskingWidget );
            break;
          }
#ifdef HAVE_3D
          case 3:  // 3D View
          {
            if ( !mVector3DWidget )
            {
              mVector3DWidget = new QgsVectorLayer3DRendererWidget( vlayer, mMapCanvas, mWidgetStack );
              mVector3DWidget->setDockMode( true );
              connect( mVector3DWidget, &QgsVectorLayer3DRendererWidget::widgetChanged, this, &QgsLayerStylingWidget::autoApply );
            }
            mVector3DWidget->syncToLayer( vlayer );
            mWidgetStack->setMainPanel( mVector3DWidget );
            break;
          }
#endif
          default:
            break;
        }
        break;
      }

      case QgsMapLayerType::RasterLayer:
      {
        QgsRasterLayer *rlayer = qobject_cast<QgsRasterLayer *>( mCurrentLayer );
        bool hasMinMaxCollapsedState = false;
        bool minMaxCollapsed = false;

        switch ( row )
        {
          case 0: // Style
          {
            // Backup collapsed state of min/max group so as to restore it
            // on the new widget.
            if ( mRasterStyleWidget )
            {
              QgsRasterRendererWidget *currentRenderWidget = mRasterStyleWidget->currentRenderWidget();
              if ( currentRenderWidget )
              {
                QgsRasterMinMaxWidget *mmWidget = currentRenderWidget->minMaxWidget();
                if ( mmWidget )
                {
                  hasMinMaxCollapsedState = true;
                  minMaxCollapsed = mmWidget->isCollapsed();
                }
              }
            }
            mRasterStyleWidget = new QgsRendererRasterPropertiesWidget( rlayer, mMapCanvas, mWidgetStack );
            if ( hasMinMaxCollapsedState )
            {
              QgsRasterRendererWidget *currentRenderWidget = mRasterStyleWidget->currentRenderWidget();
              if ( currentRenderWidget )
              {
                QgsRasterMinMaxWidget *mmWidget = currentRenderWidget->minMaxWidget();
                if ( mmWidget )
                {
                  mmWidget->setCollapsed( minMaxCollapsed );
                }
              }
            }
            mRasterStyleWidget->setDockMode( true );
            connect( mRasterStyleWidget, &QgsPanelWidget::widgetChanged, this, &QgsLayerStylingWidget::autoApply );
            mWidgetStack->setMainPanel( mRasterStyleWidget );
            break;
          }

          case 1: // Transparency
          {
            QgsRasterTransparencyWidget *transwidget = new QgsRasterTransparencyWidget( rlayer, mMapCanvas, mWidgetStack );
            transwidget->setDockMode( true );
            connect( transwidget, &QgsPanelWidget::widgetChanged, this, &QgsLayerStylingWidget::autoApply );
            mWidgetStack->setMainPanel( transwidget );
            break;
          }
          case 2: // Histogram
          {
            if ( rlayer->dataProvider()->capabilities() & QgsRasterDataProvider::Size )
            {
              if ( !mRasterStyleWidget )
              {
                mRasterStyleWidget = new QgsRendererRasterPropertiesWidget( rlayer, mMapCanvas, mWidgetStack );
                mRasterStyleWidget->syncToLayer( rlayer );
              }
              connect( mRasterStyleWidget, &QgsPanelWidget::widgetChanged, this, &QgsLayerStylingWidget::autoApply );

              QgsRasterHistogramWidget *widget = new QgsRasterHistogramWidget( rlayer, mWidgetStack );
              connect( widget, &QgsPanelWidget::widgetChanged, this, &QgsLayerStylingWidget::autoApply );
              QString name = mRasterStyleWidget->currentRenderWidget()->renderer()->type();
              widget->setRendererWidget( name, mRasterStyleWidget->currentRenderWidget() );
              widget->setDockMode( true );

              mWidgetStack->setMainPanel( widget );
            }
            break;
          }
          default:
            break;
        }
        break;
      }

      case QgsMapLayerType::MeshLayer:
      {
        QgsMeshLayer *meshLayer = qobject_cast<QgsMeshLayer *>( mCurrentLayer );
        switch ( row )
        {
          case 0: // Style
          {
            mMeshStyleWidget = new QgsRendererMeshPropertiesWidget( meshLayer, mMapCanvas, mWidgetStack );

            mMeshStyleWidget->setDockMode( true );
            connect( mMeshStyleWidget, &QgsPanelWidget::widgetChanged, this, &QgsLayerStylingWidget::autoApply );
            mWidgetStack->setMainPanel( mMeshStyleWidget );
            break;
          }
#ifdef HAVE_3D
          case 1:  // 3D View
          {
            if ( !mMesh3DWidget )
            {
              mMesh3DWidget = new QgsMeshLayer3DRendererWidget( nullptr, mMapCanvas, mWidgetStack );
              mMesh3DWidget->setDockMode( true );
              connect( mMesh3DWidget, &QgsMeshLayer3DRendererWidget::widgetChanged, this, &QgsLayerStylingWidget::autoApply );
            }
            mMesh3DWidget->syncToLayer( meshLayer );
            mWidgetStack->setMainPanel( mMesh3DWidget );
            break;
          }
#endif
          default:
            break;
        }
        break;
      }

      case QgsMapLayerType::VectorTileLayer:
      {
        QgsVectorTileLayer *vtLayer = qobject_cast<QgsVectorTileLayer *>( mCurrentLayer );
        switch ( row )
        {
          case 0: // Style
          {
            mVectorTileStyleWidget = new QgsVectorTileBasicRendererWidget( vtLayer, mMapCanvas, mMessageBar, mWidgetStack );
            mVectorTileStyleWidget->setDockMode( true );
            connect( mVectorTileStyleWidget, &QgsPanelWidget::widgetChanged, this, &QgsLayerStylingWidget::autoApply );
            mWidgetStack->setMainPanel( mVectorTileStyleWidget );
            break;
          }
          case 1: // Labeling
          {
            mVectorTileLabelingWidget = new QgsVectorTileBasicLabelingWidget( vtLayer, mMapCanvas, mMessageBar, mWidgetStack );
            mVectorTileLabelingWidget->setDockMode( true );
            connect( mVectorTileLabelingWidget, &QgsPanelWidget::widgetChanged, this, &QgsLayerStylingWidget::autoApply );
            mWidgetStack->setMainPanel( mVectorTileLabelingWidget );
            break;
          }
          default:
            break;
        }
        break;
      }

      case QgsMapLayerType::PointCloudLayer:
      {
<<<<<<< HEAD
        QgsPointCloudLayer *pcLayer = qobject_cast<QgsPointCloudLayer *>( mCurrentLayer );
        ( void )pcLayer;
        switch ( row )
        {
          case 0:
          {
#ifdef HAVE_3D
            if ( !mPointCloud3DWidget )
            {
              mPointCloud3DWidget = new QgsPointCloudLayer3DRendererWidget( pcLayer, mMapCanvas, mWidgetStack );
              mPointCloud3DWidget->setDockMode( true );
              connect( mPointCloud3DWidget, &QgsPointCloudLayer3DRendererWidget::widgetChanged, this, &QgsLayerStylingWidget::autoApply );
            }
            mPointCloud3DWidget->syncToLayer( pcLayer );
            mWidgetStack->setMainPanel( mPointCloud3DWidget );
#endif
            break;
          }
        }

=======
        // everything is handled by factories for this layer type!
>>>>>>> a5bd9cb1
        break;
      }

      case QgsMapLayerType::PluginLayer:
      case QgsMapLayerType::AnnotationLayer:
      {
        mStackedWidget->setCurrentIndex( mNotSupportedPage );
        break;
      }
    }
  }

  mBlockAutoApply = false;
}

void QgsLayerStylingWidget::setCurrentPage( QgsLayerStylingWidget::Page page )
{
  for ( int i = 0; i < mOptionsListWidget->count(); ++i )
  {
    int data = mOptionsListWidget->item( i )->data( Qt::UserRole ).toInt();
    if ( data == static_cast< int >( page ) )
    {
      mOptionsListWidget->setCurrentRow( i );
      return;
    }
  }
}

void QgsLayerStylingWidget::layerAboutToBeRemoved( QgsMapLayer *layer )
{
  if ( layer == mCurrentLayer )
  {
    // when current layer is removed, apply the main panel stack to allow it to gracefully clean up
    mWidgetStack->acceptAllPanels();

    mAutoApplyTimer->stop();
    setLayer( nullptr );
  }
}

void QgsLayerStylingWidget::liveApplyToggled( bool value )
{
  QgsSettings settings;
  settings.setValue( QStringLiteral( "UI/autoApplyStyling" ), value );
}

void QgsLayerStylingWidget::pushUndoItem( const QString &name, bool triggerRepaint )
{
  QString errorMsg;
  QDomDocument doc( QStringLiteral( "style" ) );
  QDomElement rootNode = doc.createElement( QStringLiteral( "qgis" ) );
  doc.appendChild( rootNode );
  mCurrentLayer->writeStyle( rootNode, doc, errorMsg, QgsReadWriteContext() );
  mCurrentLayer->undoStackStyles()->push( new QgsMapLayerStyleCommand( mCurrentLayer, name, rootNode, mLastStyleXml, triggerRepaint ) );
  // Override the last style on the stack
  mLastStyleXml = rootNode.cloneNode();
}


QgsMapLayerStyleCommand::QgsMapLayerStyleCommand( QgsMapLayer *layer, const QString &text, const QDomNode &current, const QDomNode &last, bool triggerRepaint )
  : QUndoCommand( text )
  , mLayer( layer )
  , mXml( current )
  , mLastState( last )
  , mTime( QTime::currentTime() )
  , mTriggerRepaint( triggerRepaint )
{
}

void QgsMapLayerStyleCommand::undo()
{
  QString error;
  QgsReadWriteContext context = QgsReadWriteContext();
  mLayer->readStyle( mLastState, error, context );
  if ( mTriggerRepaint )
    mLayer->triggerRepaint();
}

void QgsMapLayerStyleCommand::redo()
{
  QString error;
  QgsReadWriteContext context = QgsReadWriteContext();
  mLayer->readStyle( mXml, error, context );
  if ( mTriggerRepaint )
    mLayer->triggerRepaint();
}

bool QgsMapLayerStyleCommand::mergeWith( const QUndoCommand *other )
{
  if ( other->id() != id() ) // make sure other is also an QgsMapLayerStyleCommand
    return false;

  const QgsMapLayerStyleCommand *otherCmd = static_cast<const QgsMapLayerStyleCommand *>( other );
  if ( otherCmd->mLayer != mLayer )
    return false;  // should never happen though...

  // only merge commands if they are created shortly after each other
  // (e.g. user keeps modifying one property)
  QgsSettings settings;
  int timeout = settings.value( QStringLiteral( "UI/styleUndoMergeTimeout" ), 500 ).toInt();
  if ( mTime.msecsTo( otherCmd->mTime ) > timeout )
    return false;

  mXml = otherCmd->mXml;
  mTime = otherCmd->mTime;
  mTriggerRepaint |= otherCmd->mTriggerRepaint;
  return true;
}

QgsLayerStyleManagerWidgetFactory::QgsLayerStyleManagerWidgetFactory()
{
  setIcon( QgsApplication::getThemeIcon( QStringLiteral( "propertyicons/stylepreset.svg" ) ) );
  setTitle( QObject::tr( "Style Manager" ) );
}

QgsMapLayerConfigWidget *QgsLayerStyleManagerWidgetFactory::createWidget( QgsMapLayer *layer, QgsMapCanvas *canvas, bool dockMode, QWidget *parent ) const
{
  Q_UNUSED( dockMode )
  return new QgsMapLayerStyleManagerWidget( layer,  canvas, parent );

}

bool QgsLayerStyleManagerWidgetFactory::supportsLayer( QgsMapLayer *layer ) const
{
  switch ( layer->type() )
  {
    case QgsMapLayerType::VectorLayer:
    case QgsMapLayerType::RasterLayer:
    case QgsMapLayerType::MeshLayer:
      return true;

    case QgsMapLayerType::VectorTileLayer:
      return false;  // TODO

    case QgsMapLayerType::PointCloudLayer:
      return true;

    case QgsMapLayerType::PluginLayer:
    case QgsMapLayerType::AnnotationLayer:
      return false;
  }
  return false; // no warnings
}<|MERGE_RESOLUTION|>--- conflicted
+++ resolved
@@ -674,9 +674,7 @@
 
       case QgsMapLayerType::PointCloudLayer:
       {
-<<<<<<< HEAD
         QgsPointCloudLayer *pcLayer = qobject_cast<QgsPointCloudLayer *>( mCurrentLayer );
-        ( void )pcLayer;
         switch ( row )
         {
           case 0:
@@ -694,10 +692,6 @@
             break;
           }
         }
-
-=======
-        // everything is handled by factories for this layer type!
->>>>>>> a5bd9cb1
         break;
       }
 
