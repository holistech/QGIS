--- conflicted
+++ resolved
@@ -2960,13 +2960,9 @@
       if ( sol->s[i] != -1 )
       {
         solList->push_back( labelpositions[sol->s[i]] ); // active labels
-<<<<<<< HEAD
+      }
       else if ( returnInactive || labelpositions[featStartId[i]]->getFeaturePart()->getLayer()->getDisplayAll() )
-=======
-      }
-      else if ( returnInactive )
-      {
->>>>>>> aa31c8c6
+      {
         solList->push_back( labelpositions[featStartId[i]] ); // unplaced label
       }
     }
