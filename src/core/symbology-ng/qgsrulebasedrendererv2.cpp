--- conflicted
+++ resolved
@@ -803,11 +803,6 @@
 {
   foreach( const QgsRendererCategoryV2& cat, r->categories() )
   {
-<<<<<<< HEAD
-    // replace simple "double quotes" by double "double quotes" in field name
-    QString escapedId = r->classAttribute().replace(QString("\""), QString("\"\""));
-    QString filter = QString( "\"%1\" = '%2'" ).arg( escapedId ).arg( cat.value().toString() );
-=======
     QString attr = QgsExpression::quotedColumnRef( r->classAttribute() );
     QString value;
     // not quoting numbers saves a type cast
@@ -820,7 +815,6 @@
     else
       value = QgsExpression::quotedString( cat.value().toString() );
     QString filter = QString( "%1 = %2" ).arg( attr ).arg( value );
->>>>>>> d039c3f6
     QString label = filter;
     initialRule->appendChild( new Rule( cat.symbol()->clone(), 0, 0, filter, label ) );
   }
@@ -830,18 +824,12 @@
 {
   foreach( const QgsRendererRangeV2& rng, r->ranges() )
   {
-<<<<<<< HEAD
-    // replace simple "double quotes" by double "double quotes" in field name
-    QString escapedId = r->classAttribute().replace(QString("\""), QString("\"\""));
-    QString filter = QString( "\"%1\" >= '%2' AND \"%1\" <= '%3'" ).arg( escapedId ).arg( rng.lowerValue() ).arg( rng.upperValue() );
-=======
     // due to the loss of precision in double->string conversion we may miss out values at the limit of the range
     // TODO: have a possibility to construct expressions directly as a parse tree to avoid loss of precision
     QString attr = QgsExpression::quotedColumnRef( r->classAttribute() );
     QString filter = QString( "%1 >= %2 AND %1 <= %3" ).arg( attr )
                      .arg( QString::number( rng.lowerValue(), 'f', 4 ) )
                      .arg( QString::number( rng.upperValue(), 'f', 4 ) );
->>>>>>> d039c3f6
     QString label = filter;
     initialRule->appendChild( new Rule( rng.symbol()->clone(), 0, 0, filter, label ) );
   }
