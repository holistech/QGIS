--- conflicted
+++ resolved
@@ -274,14 +274,10 @@
   }
   else
   {
-<<<<<<< HEAD
     double scaledOffset = offset * QgsSymbolLayerV2Utils::lineWidthScaleFactor( context.renderContext(), mOffsetUnit, mOffsetMapUnitScale );
-    p->drawPolyline( ::offsetLine( points, scaledOffset ) );
-=======
-    double scaledOffset = offset * QgsSymbolLayerV2Utils::lineWidthScaleFactor( context.renderContext(), mOffsetUnit );
     QList<QPolygonF> mline = ::offsetLine( points, scaledOffset );
-    for ( int part = 0; part < mline.count(); ++part ) p->drawPolyline( mline[ part ] );
->>>>>>> ddecf7e9
+    for ( int part = 0; part < mline.count(); ++part )
+      p->drawPolyline( mline[ part ] );
   }
 }
 
@@ -783,20 +779,11 @@
   }
   else
   {
-<<<<<<< HEAD
-    QPolygonF points2 = ::offsetLine( points, offset * QgsSymbolLayerV2Utils::lineWidthScaleFactor( context.renderContext(), mOffsetUnit, mOffsetMapUnitScale ) );
-    if ( placement == Interval )
-      renderPolylineInterval( points2, context );
-    else if ( placement == CentralPoint )
-      renderPolylineCentral( points2, context );
-    else
-      renderPolylineVertex( points2, context, placement );
-=======
-    QList<QPolygonF> mline = ::offsetLine( points, offset * QgsSymbolLayerV2Utils::lineWidthScaleFactor( context.renderContext(), mOffsetUnit ) );
+    QList<QPolygonF> mline = ::offsetLine( points, offset * QgsSymbolLayerV2Utils::lineWidthScaleFactor( context.renderContext(), mOffsetUnit, mOffsetMapUnitScale ) );
 
     for ( int part = 0; part < mline.count(); ++part )
     {
-      QPolygonF points2 = mline[ part ];
+      const QPolygonF &points2 = mline[ part ];
 
       if ( placement == Interval )
         renderPolylineInterval( points2, context );
@@ -805,7 +792,6 @@
       else
         renderPolylineVertex( points2, context, placement );
     }
->>>>>>> ddecf7e9
   }
 }
 
