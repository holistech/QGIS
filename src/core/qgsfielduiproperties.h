--- conflicted
+++ resolved
@@ -30,32 +30,7 @@
      * @brief Returns the conditional styles set for the field UI properties
      * @return A list of conditional styles that have been set.
      */
-<<<<<<< HEAD
-    QList<QgsConditionalStyle> getConditionalStyles() const;
-
-    /**
-     * @brief Find and return all matching styles for a value and context.
-     * If no match is found an empty list is returned.
-     * @param value current cell value
-     * @param context expression context for evaluating conditional rules
-     * @return A list of conditional styles that matches the value and context.
-     * @see matchingConditionalStyle
-     */
-    QList<QgsConditionalStyle> matchingConditionalStyles( QVariant value, QgsExpressionContext& context ) const;
-
-    /**
-     * @brief Find and return the matching style for the value and context.
-     * If no match is found a invalid QgsConditionalStyle is return.
-     * @param value current cell value
-     * @param context expression context for evaluating conditional rules
-     * @return A conditional style that matches the value and context.
-     * Check with QgsConditionalStyle::isValid()
-     * @see matchingConditionalStyles
-     */
-    QgsConditionalStyle matchingConditionalStyle( QVariant value, QgsExpressionContext& context ) const;
-=======
     QList<QgsConditionalStyle> conditionalStyles();
->>>>>>> b87073e1
 
     /** Reads field ui properties specific state from Dom node.
      */
