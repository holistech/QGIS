/***************************************************************************
                          qgsvectorlayer.h  -  description
                             -------------------
    begin                : Oct 29, 2003
    copyright            : (C) 2003 by Gary E.Sherman
    email                : sherman at mrcc.com
 ***************************************************************************/

/***************************************************************************
 *                                                                         *
 *   This program is free software; you can redistribute it and/or modify  *
 *   it under the terms of the GNU General Public License as published by  *
 *   the Free Software Foundation; either version 2 of the License, or     *
 *   (at your option) any later version.                                   *
 *                                                                         *
 ***************************************************************************/
/* $Id$ */

#ifndef QGSVECTORLAYER_H
#define QGSVECTORLAYER_H

#include <QMap>
#include <QSet>
#include <QList>
#include <QStringList>

#include "qgis.h"
#include "qgsmaplayer.h"
#include "qgsfeature.h"
#include "qgssnapper.h"
#include "qgsfield.h"

class QPainter;
class QImage;

class QgsAttributeAction;
class QgsCoordinateTransform;
class QgsGeometry;
class QgsGeometryVertexIndex;
class QgsMapToPixel;
class QgsLabel;
class QgsRectangle;
class QgsRenderer;
class QgsUndoCommand;
class QgsVectorDataProvider;
class QgsVectorOverlay;

class QgsRectangle;

<<<<<<< HEAD
=======
class QgsFeatureRendererV2;
>>>>>>> 4b644b7a

typedef QList<int> QgsAttributeList;
typedef QSet<int> QgsFeatureIds;
typedef QSet<int> QgsAttributeIds;

<<<<<<< HEAD
=======
class QgsLabelingEngineInterface
{
public:
  virtual ~QgsLabelingEngineInterface() {}
  virtual int prepareLayer(QgsVectorLayer* layer, int& attrIndex) = 0;
  virtual void registerFeature(QgsVectorLayer* layer, QgsFeature& feat) = 0;
  //void calculateLabeling() = 0;
  //void drawLabeling(QgsRenderContext& context) = 0;
};


>>>>>>> 4b644b7a

/** \ingroup core
 * Vector layer backed by a data source provider.
 */
class CORE_EXPORT QgsVectorLayer : public QgsMapLayer
{
    Q_OBJECT

  public:
    enum EditType
    {
      LineEdit,
      UniqueValues,
      UniqueValuesEditable,
      ValueMap,
      Classification,
      EditRange,
      SliderRange,
      CheckBox,    /* added in 1.4 */
      FileName,
      Enumeration,
      Immutable,   /*The attribute value should not be changed in the attribute form*/
      Hidden       /*The attribute value should not be shown in the attribute form @added in 1.4 */
    };

    struct RangeData
    {
      RangeData() {}
      RangeData( QVariant theMin, QVariant theMax, QVariant theStep )
          : mMin( theMin ), mMax( theMax ), mStep( theStep ) {}

      QVariant mMin;
      QVariant mMax;
      QVariant mStep;
    };

    /** Constructor */
    QgsVectorLayer( QString path = 0, QString baseName = 0,
                    QString providerLib = 0, bool loadDefaultStyleFlag = true );

    /** Destructor */
    virtual ~QgsVectorLayer();

    /** Returns the permanent storage type for this layer as a friendly name. */
    QString storageType() const;

    /** Capabilities for this layer in a friendly format. */
    QString capabilitiesString() const;

    /** Returns a comment for the data in the layer */
    QString dataComment() const;

    /** Set the primary display field to be used in the identify results dialog */
    void setDisplayField( QString fldName = 0 );

    /** Returns the primary display field name used in the identify results dialog */
    const QString displayField() const;

    /** Returns the data provider */
    QgsVectorDataProvider* dataProvider();

    /** Returns the data provider in a const-correct manner */
    const QgsVectorDataProvider* dataProvider() const;

    /** Sets the textencoding of the data provider */
    void setProviderEncoding( const QString& encoding );

    /** Setup the coordinate system tranformation for the layer */
    void setCoordinateSystem();

    /** Get the label object associated with this layer */
    QgsLabel *label();

    const QgsLabel *label() const;

    QgsAttributeAction* actions() { return mActions; }

    /** The number of features that are selected in this layer */
    int selectedFeatureCount();

    /** Select features found within the search rectangle (in layer's coordinates) */
    void select( QgsRectangle & rect, bool lock );

    /** Select not selected features and deselect selected ones */
    void invertSelection();

    /** Invert selection of features found within the search rectangle (in layer's coordinates) */
    void invertSelectionInRectangle( QgsRectangle & rect );

    /** Get a copy of the user-selected features */
    QgsFeatureList selectedFeatures();

    /** Return reference to identifiers of selected features */
    const QgsFeatureIds& selectedFeaturesIds() const;

    /** Change selection to the new set of features */
    void setSelectedFeatures( const QgsFeatureIds& ids );

    /** Returns the bounding box of the selected features. If there is no selection, QgsRectangle(0,0,0,0) is returned */
    QgsRectangle boundingBoxOfSelected();

    /** Copies the symbology settings from another layer. Returns true in case of success */
    bool copySymbologySettings( const QgsMapLayer& other );

    /** Returns true if this layer can be in the same symbology group with another layer */
    bool hasCompatibleSymbology( const QgsMapLayer& other ) const;

    /** Returns a pointer to the renderer */
    const QgsRenderer* renderer() const;

    /** Sets the renderer. If a renderer is already present, it is deleted */
    void setRenderer( QgsRenderer * r );
    
    /** Return renderer V2. Added in QGIS 1.2 */
    QgsFeatureRendererV2* rendererV2();
    /** Set renderer V2. Added in QGIS 1.2 */
    void setRendererV2(QgsFeatureRendererV2* r);
    /** Return whether using renderer V2. Added in QGIS 1.2 */
    bool isUsingRendererV2();
    /** set whether to use renderer V2 for drawing. Added in QGIS 1.2 */
    void setUsingRendererV2(bool usingRendererV2);

    void drawRendererV2( QgsRenderContext& rendererContext, bool labeling );
    void drawRendererV2Levels( QgsRenderContext& rendererContext, bool labeling );

    /** Returns point, line or polygon */
    QGis::GeometryType geometryType() const;

    /**Returns the WKBType or WKBUnknown in case of error*/
    QGis::WkbType wkbType() const;

    /** Return the provider type for this layer */
    QString providerType() const;

    /** reads vector layer specific state from project file Dom node.
     *  @note Called by QgsMapLayer::readXML().
     */
    virtual bool readXml( QDomNode & layer_node );

    /** write vector layer specific state to project file Dom node.
     *  @note Called by QgsMapLayer::writeXML().
     */
    virtual bool writeXml( QDomNode & layer_node, QDomDocument & doc );

    /** Read the symbology for the current layer from the Dom node supplied.
    * @param QDomNode node that will contain the symbology definition for this layer.
    * @param errorMessage reference to string that will be updated with any error messages
    * @return true in case of success.
    */
    bool readSymbology( const QDomNode& node, QString& errorMessage );

    /** Write the symbology for the layer into the docment provided.
     *  @param QDomNode the node that will have the style element added to it.
     *  @param QDomDocument the document that will have the QDomNode added.
     * @param errorMessage reference to string that will be updated with any error messages
     *  @return true in case of success.
     */
    bool writeSymbology( QDomNode&, QDomDocument& doc, QString& errorMessage ) const;


    /**
     * Number of features in the layer. This is necessary if features are
     * added/deleted or the layer has been subsetted. If the data provider
     * chooses not to support this feature, the total number of features
     * can be returned.
     * @return long containing number of features
     */
    virtual long featureCount() const;

    /** Update the feature count
     * @return long containing the number of features in the datasource
     */
    virtual long updateFeatureCount() const;

    /**
     * Set the string (typically sql) used to define a subset of the layer
     * @param subset The subset string. This may be the where clause of a sql statement
     *               or other defintion string specific to the underlying dataprovider
     *               and data store.
     * @return true, when setting the subset string was successful, false otherwise (added in 1.4)
     */
    virtual bool setSubsetString( QString subset );

    /**
     * Get the string (typically sql) used to define a subset of the layer
     * @return The subset string or QString::null if not implemented by the provider
     */
    virtual QString subsetString();

    void select( QgsAttributeList fetchAttributes,
                 QgsRectangle rect = QgsRectangle(),
                 bool fetchGeometry = true,
                 bool useIntersect = false );

    bool nextFeature( QgsFeature& feature );

    /**Gets the feature at the given feature id. Considers the changed, added, deleted and permanent features
     @return true in case of success*/
    bool featureAtId( int featureId, QgsFeature &f, bool fetchGeometries = true, bool fetchAttributes = true );

    /** Adds a feature
        @param lastFeatureInBatch  If True, will also go to the effort of e.g. updating the extents.
        @return                    True in case of success and False in case of error
     */
    bool addFeature( QgsFeature& f, bool alsoUpdateExtent = TRUE );


    /** Insert a new vertex before the given vertex number,
     *  in the given ring, item (first number is index 0), and feature
     *  Not meaningful for Point geometries
     */
    bool insertVertex( double x, double y, int atFeatureId, int beforeVertex );

    /** Moves the vertex at the given position number,
     *  ring and item (first number is index 0), and feature
     *  to the given coordinates
     */
    bool moveVertex( double x, double y, int atFeatureId, int atVertex );

    /** Deletes a vertex from a feature
     */
    bool deleteVertex( int atFeatureId, int atVertex );

    /** Deletes the selected features
     *  @return true in case of success and false otherwise
     */
    bool deleteSelectedFeatures();

    /**Adds a ring to polygon/multipolygon features
     @return
       0 in case of success,
       1 problem with feature type,
       2 ring not closed,
       3 ring not valid,
       4 ring crosses existing rings,
       5 no feature found where ring can be inserted*/
    int addRing( const QList<QgsPoint>& ring );

    /**Adds a new island polygon to a multipolygon feature
     @return
       0 in case of success,
       1 if selected feature is not multipolygon,
       2 if ring is not a valid geometry,
       3 if new polygon ring not disjoint with existing rings,
       4 if no feature was selected,
       5 if several features are selected,
       6 if selected geometry not found*/
    int addIsland( const QList<QgsPoint>& ring );

    /**Translates feature by dx, dy
       @param featureId id of the feature to translate
       @param dx translation of x-coordinate
       @param dy translation of y-coordinate
       @return 0 in case of success*/
    int translateFeature( int featureId, double dx, double dy );

    /**Splits features cut by the given line
       @param splitLine line that splits the layer features
       @param topologicalEditing true if topological editing is enabled
       @return 0 in case of success, 4 if there is a selection but no feature split*/
    int splitFeatures( const QList<QgsPoint>& splitLine, bool topologicalEditing = false );

    /**Changes the specified geometry such that it has no intersections with other
       polygon (or multipolygon) geometries in this vector layer
    @param geom geometry to modify
    @return 0 in case of success*/
    int removePolygonIntersections( QgsGeometry* geom );

    /**Adds topological points for every vertex of the
     geometry
    @param geom the geometry where each vertex is added to segments of other features
    Note: geom is not going to be modified by the function
    @return 0 in case of success*/
    int addTopologicalPoints( QgsGeometry* geom );

    /**Adds a vertex to segments which intersect point p but don't
     already have a vertex there. If a feature already has a vertex at position p,
     no additional vertex is inserted. This method is usefull for topological
    editing.
    @param p position of the vertex
    @return 0 in case of success*/
    int addTopologicalPoints( const QgsPoint& p );

    /**Inserts vertices to the snapped segments.
    This is useful for topological editing if snap to segment is enabled.
    @param snapResults results collected from the snapping operation
    @return 0 in case of success*/
    int insertSegmentVerticesForSnap( const QList<QgsSnappingResult>& snapResults );

    /** Set labels on */
    void enableLabels( bool on );

    /** Label is on */
    bool hasLabelsEnabled( void ) const;

    void setLabelingEngine(QgsLabelingEngineInterface* engine);

    /** Returns true if the provider is in editing mode */
    virtual bool isEditable() const;

    /** Returns true if the provider has been modified since the last commit */
    virtual bool isModified() const;

    /**Snaps a point to the closest vertex if there is one within the snapping tolerance
       @param point       The point which is set to the position of a vertex if there is one within the snapping tolerance.
       If there is no point within this tolerance, point is left unchanged.
       @param tolerance   The snapping tolerance
       @return true if point has been snapped, false if no vertex within search tolerance*/
    bool snapPoint( QgsPoint& point, double tolerance );

    /**Snaps to segment or vertex within given tolerance
       @param startPoint point to snap (in layer coordinates)
       @param snappingTolerance distance tolerance for snapping
       @param snappingResults snapping results. Key is the distance between startPoint and snapping target
       @param snap_to to segment / to vertex
       @return 0 in case of success
    */
    int snapWithContext( const QgsPoint& startPoint,
                         double snappingTolerance,
                         QMultiMap < double,
                         QgsSnappingResult > & snappingResults,
                         QgsSnapper::SnappingType snap_to );

    /** Draws the layer
     *  @return FALSE if an error occurred during drawing
     */
    bool draw( QgsRenderContext& rendererContext );

    /** Draws the layer labels using coordinate transformation */
    void drawLabels( QgsRenderContext& rendererContext );

    /** returns field list in the to-be-committed state */
    const QgsFieldMap &pendingFields() const;

    /** returns list of attributes */
    QgsAttributeList pendingAllAttributesList();

    /** returns feature count after commit */
    int pendingFeatureCount();

    /** Sets whether some features are modified or not */
    void setModified( bool modified = TRUE, bool onlyGeometryWasModified = FALSE );

    /** Make layer editable */
    bool startEditing();

    /** change feature's geometry
      @note added in version 1.2 */
    bool changeGeometry( int fid, QgsGeometry* geom );

    /** changed an attribute value (but does not commit it) */
    bool changeAttributeValue( int fid, int field, QVariant value, bool emitSignal = true );

    /** add an attribute field (but does not commit it)
        returns true if the field was added
      @note added in version 1.2 */
    bool addAttribute( const QgsField &field );

    /** add an attribute field (but does not commit it)
      returns true if the field was added
      @note deprecated */
    bool addAttribute( QString name, QString type );

    /**Sets an alias (a display name) for attributes to display in dialogs
      @note added in version 1.2*/
    void addAttributeAlias( int attIndex, QString aliasString );

    /**Returns the alias of an attribute name or an empty string if there is no alias
      @note added in version 1.2*/
    QString attributeAlias( int attributeIndex ) const;

    /**Convenience function that returns the attribute alias if defined or the field name else
      @note added in version 1.2*/
    QString attributeDisplayName( int attributeIndex ) const;

    /** delete an attribute field (but does not commit it) */
    bool deleteAttribute( int attr );

    /** Insert a copy of the given features into the layer  (but does not commit it) */
    bool addFeatures( QgsFeatureList features, bool makeSelected = TRUE );

    /** delete a feature from the layer (but does not commit it) */
    bool deleteFeature( int fid );

    /**
      Attempts to commit any changes to disk.  Returns the result of the attempt.
      If a commit fails, the in-memory changes are left alone.

      This allows editing to continue if the commit failed on e.g. a
      disallowed value in a Postgres database - the user can re-edit and try
      again.

      The commits occur in distinct stages,
      (add attributes, add features, change attribute values, change
      geometries, delete features, delete attributes)
      so if a stage fails, it's difficult to roll back cleanly.
      Therefore any error message also includes which stage failed so
      that the user has some chance of repairing the damage cleanly.
     */
    bool commitChanges();
    const QStringList &commitErrors();

    /** Stop editing and discard the edits */
    bool rollBack();

    /**get edit type*/
    EditType editType( int idx );

    /**set edit type*/
    void setEditType( int idx, EditType edit );
 
    /** set string representing 'true' for a checkbox (added in 1.4) */
    void setCheckedState( int idx, QString checked, QString notChecked );
    
    /** return string representing 'true' for a checkbox (added in 1.4) */
    QPair<QString, QString> checkedState( int idx );

    /** get edit form (added in 1.4) */
    QString editForm();

    /** set edit form (added in 1.4) */
    void setEditForm( QString ui );

    /**access value map*/
    QMap<QString, QVariant> &valueMap( int idx );

    /**access range */
    RangeData &range( int idx );

    /**Adds a new overlay to this class. QgsVectorLayer takes ownership of the object
    @note this method was added in version 1.1
    */
    void addOverlay( QgsVectorOverlay* overlay );

    /**Removes all overlays of a given type
    @note this method was added in version 1.1
    */
    void removeOverlay( const QString& typeName );

    /**Returns pointers to the overlays of this layer
    @note this method was added in version 1.1
    */
    void vectorOverlays( QList<QgsVectorOverlay*>& overlayList );

    /**Returns the (first) overlay of a type, e.g. diagram or label
    @note this method was added in version 1.1
    */
    QgsVectorOverlay* findOverlayByType( const QString& typeName );


    /**
     * Create edit command for undo/redo operations
     * @param text text which is to be displayed in undo window
     */
    void beginEditCommand( QString text );

    /** Finish edit command and add it to undo/redo stack */
    void endEditCommand();

    /** Destroy active command and reverts all changes in it */
    void destroyEditCommand();

    /** Execute undo operation. To be called only from QgsVectorLayerUndoCommand. */
    void undoEditCommand( QgsUndoCommand* cmd );

    /** Execute redo operation. To be called only from QgsVectorLayerUndoCommand. */
    void redoEditCommand( QgsUndoCommand* cmd );

  public slots:
    /** Select feature by its ID, optionally emit signal selectionChanged() */
    void select( int featureId, bool emitSignal = TRUE );

    /** Deselect feature by its ID, optionally emit signal selectionChanged() */
    void deselect( int featureId, bool emitSignal = TRUE );

    /** Clear selection */
    void removeSelection( bool emitSignal = TRUE );

    void triggerRepaint();

    /** Update the extents for the layer. This is necessary if features are
     *  added/deleted or the layer has been subsetted.
     */
    virtual void updateExtents();

  signals:

    /** This signal is emited when selection was changed */
    void selectionChanged();

    /** This signal is emitted when modifications has been done on layer */
    void layerModified( bool onlyGeometry );

    void editingStarted();
    void editingStopped();
    void attributeAdded( int idx );
    void attributeDeleted( int idx );
    void featureDeleted( int fid );
    void layerDeleted();

    void attributeValueChanged( int fid, int idx, const QVariant & );

  private:                       // Private methods

    enum VertexMarkerType
    {
      SemiTransparentCircle,
      Cross,
      NoMarker  /* added in version 1.1 */
    };

    /** vector layers are not copyable */
    QgsVectorLayer( QgsVectorLayer const & rhs );

    /** vector layers are not copyable */
    QgsVectorLayer & operator=( QgsVectorLayer const & rhs );

    /** bind layer to a specific data provider
       @param provider should be "postgres", "ogr", or ??
       @todo XXX should this return bool?  Throw exceptions?
    */
    bool setDataProvider( QString const & provider );

    /** Draws features. May cause projections exceptions to be generated
     *  (i.e., code that calls this function needs to catch them) */
    void drawFeature( QgsRenderContext &renderContext,
                      QgsFeature& fet,
                      QImage* marker );

    /** Convenience function to transform the given point */
    void transformPoint( double& x, double& y,
                         const QgsMapToPixel* mtp, const QgsCoordinateTransform* ct );

    void transformPoints( std::vector<double>& x, std::vector<double>& y, std::vector<double>& z, QgsRenderContext &renderContext );

    /** Draw the linestring as given in the WKB format. Returns a pointer
     * to the byte after the end of the line string binary data stream (WKB).
     */
    unsigned char *drawLineString( unsigned char *WKBlinestring, QgsRenderContext &renderContext );

    /** Draw the polygon as given in the WKB format. Returns a pointer to
     *  the byte after the end of the polygon binary data stream (WKB).
     */
    unsigned char *drawPolygon( unsigned char *WKBpolygon, QgsRenderContext &renderContext );

    /** Goes through all features and finds a free id (e.g. to give it temporarily to a not-commited feature) */
    int findFreeId();

    /**Deletes the geometries in mCachedGeometries*/
    void deleteCachedGeometries();

    /** Draws a vertex symbol at (screen) coordinates x, y. (Useful to assist vertex editing.) */
    void drawVertexMarker( int x, int y, QPainter& p, QgsVectorLayer::VertexMarkerType type, int vertexSize );

    /**Snaps to a geometry and adds the result to the multimap if it is within the snapping result
     @param startPoint start point of the snap
     @param geom geometry to snap
     @param sqrSnappingTolerance squared search tolerance of the snap
     @param snappingResult list to which the result is appended
     @param snap_to snap to vertex or to segment
    */
    void snapToGeometry( const QgsPoint& startPoint, int featureId, QgsGeometry* geom, double sqrSnappingTolerance,
                         QMultiMap<double, QgsSnappingResult>& snappingResults, QgsSnapper::SnappingType snap_to ) const;

    /**Little helper function that gives bounding box from a list of points.
    @return 0 in case of success*/
    int boundingBoxFromPointList( const QList<QgsPoint>& list, double& xmin, double& ymin, double& xmax, double& ymax ) const;

    /**Reads vertex marker type from settings*/
    QgsVectorLayer::VertexMarkerType currentVertexMarkerType();

    /**Reads vertex marker size from settings*/
    int currentVertexMarkerSize();

    /**Update feature with uncommited attribute updates*/
    void updateFeatureAttributes( QgsFeature &f );

    /**Update feature with uncommited geometry updates*/
    void updateFeatureGeometry( QgsFeature &f );

    /** Record changed geometry, store in active command (if any) */
    void editGeometryChange( int featureId, QgsGeometry& geometry );

    /** Record added feature, store in active command (if any) */
    void editFeatureAdd( QgsFeature& feature );

    /** Record deleted feature, store in active command (if any) */
    void editFeatureDelete( int featureId );

    /** Record changed attribute, store in active command (if any) */
    void editAttributeChange( int featureId, int field, QVariant value );


  private:                       // Private attributes

    /** Update threshold for drawing features as they are read. A value of zero indicates
     *  that no features will be drawn until all have been read
     */
    int mUpdateThreshold;

    /** Pointer to data provider derived from the abastract base class QgsDataProvider */
    QgsVectorDataProvider *mDataProvider;

    /** index of the primary label field */
    QString mDisplayField;

    /** Data provider key */
    QString mProviderKey;

    /** The user-defined actions that are accessed from the Identify Results dialog box */
    QgsAttributeAction* mActions;

    /** Flag indicating whether the layer is in editing mode or not */
    bool mEditable;

    /** Flag indicating whether the layer has been modified since the last commit */
    bool mModified;

    /** cache of the committed geometries retrieved *for the current display* */
    QgsGeometryMap mCachedGeometries;

    /** extent for which there are cached geometries */
    QgsRectangle mCachedGeometriesRect;

    /** Set holding the feature IDs that are activated.  Note that if a feature
        subsequently gets deleted (i.e. by its addition to mDeletedFeatureIds),
        it always needs to be removed from mSelectedFeatureIds as well.
     */
    QgsFeatureIds mSelectedFeatureIds;

    /** Deleted feature IDs which are not commited.  Note a feature can be added and then deleted
        again before the change is committed - in that case the added feature would be removed
        from mAddedFeatures only and *not* entered here.
     */
    QgsFeatureIds mDeletedFeatureIds;

    /** New features which are not commited.  Note a feature can be added and then changed,
        therefore the details here can be overridden by mChangedAttributeValues and mChangedGeometries.
     */
    QgsFeatureList mAddedFeatures;

    /** Changed attributes values which are not commited */
    QgsChangedAttributesMap mChangedAttributeValues;

    /** deleted attributes fields which are not commited */
    QgsAttributeIds mDeletedAttributeIds;

    /** added attributes fields which are not commited */
    QgsAttributeIds mAddedAttributeIds;

    /** Changed geometries which are not commited. */
    QgsGeometryMap mChangedGeometries;

    /** field map to commit */
    QgsFieldMap mUpdatedFields;

    /**Map that stores the aliases for attributes. Key is the attribute index and value the alias for that attribute*/
    QMap<int, QString> mAttributeAliasMap;

    /** max field index */
    int mMaxUpdatedIndex;

    /** Geometry type as defined in enum WkbType (qgis.h) */
    int mWkbType;

    /** Renderer object which holds the information about how to display the features */
    QgsRenderer *mRenderer;
    
    /** Renderer V2 */
    QgsFeatureRendererV2 *mRendererV2;
    
    /** whether to use V1 or V2 renderer */
    bool mUsingRendererV2;

    /** Label */
    QgsLabel *mLabel;

    QgsLabelingEngineInterface* mLabelingEngine;


    /** Display labels */
    bool mLabelOn;

    /**The current type of editing marker*/
    QgsVectorLayer::VertexMarkerType mCurrentVertexMarkerType;

    /** The current size of editing marker */
    int mCurrentVertexMarkerSize;

    /**Flag if the vertex markers should be drawn only for selection (true) or for all features (false)*/
    bool mVertexMarkerOnlyForSelection;

    /**List of overlays. Vector overlays will be rendered on top of all maplayers*/
    QList<QgsVectorOverlay*> mOverlays;

    QStringList mCommitErrors;

    QMap< QString, EditType > mEditTypes;
    QMap< QString, QMap<QString, QVariant> > mValueMaps;
    QMap< QString, RangeData > mRanges;
    QMap< QString, QPair<QString,QString> > mCheckedStates;
    QString mEditForm;

    bool mFetching;
    QgsRectangle mFetchRect;
    QgsAttributeList mFetchAttributes;
    bool mFetchGeometry;

    QSet<int> mFetchConsidered;
    QgsGeometryMap::iterator mFetchChangedGeomIt;
    QgsFeatureList::iterator mFetchAddedFeaturesIt;

    QgsUndoCommand * mActiveCommand;
};

#endif<|MERGE_RESOLUTION|>--- conflicted
+++ resolved
@@ -47,17 +47,12 @@
 
 class QgsRectangle;
 
-<<<<<<< HEAD
-=======
 class QgsFeatureRendererV2;
->>>>>>> 4b644b7a
 
 typedef QList<int> QgsAttributeList;
 typedef QSet<int> QgsFeatureIds;
 typedef QSet<int> QgsAttributeIds;
 
-<<<<<<< HEAD
-=======
 class QgsLabelingEngineInterface
 {
 public:
@@ -69,7 +64,6 @@
 };
 
 
->>>>>>> 4b644b7a
 
 /** \ingroup core
  * Vector layer backed by a data source provider.
