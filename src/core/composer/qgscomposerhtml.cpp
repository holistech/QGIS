/***************************************************************************
                              qgscomposerhtml.cpp
    ------------------------------------------------------------
    begin                : July 2012
    copyright            : (C) 2012 by Marco Hugentobler
    email                : marco dot hugentobler at sourcepole dot ch
 ***************************************************************************
 *                                                                         *
 *   This program is free software; you can redistribute it and/or modify  *
 *   it under the terms of the GNU General Public License as published by  *
 *   the Free Software Foundation; either version 2 of the License, or     *
 *   (at your option) any later version.                                   *
 *                                                                         *
 ***************************************************************************/

#include "qgscomposerhtml.h"
#include "qgscomposerframe.h"
#include "qgscomposition.h"
#include "qgsaddremovemultiframecommand.h"
#include <QCoreApplication>
#include <QPainter>
#include <QWebFrame>
#include <QWebPage>

QgsComposerHtml::QgsComposerHtml( QgsComposition* c, bool createUndoCommands ): QgsComposerMultiFrame( c, createUndoCommands ),
    mWebPage( 0 ), mLoaded( false ), mHtmlUnitsToMM( 1.0 )
{
  mHtmlUnitsToMM = htmlUnitsToMM();
  mWebPage = new QWebPage();
  QObject::connect( mWebPage, SIGNAL( loadFinished( bool ) ), this, SLOT( frameLoaded( bool ) ) );
  if ( mComposition )
  {
    QObject::connect( mComposition, SIGNAL( itemRemoved( QgsComposerItem* ) ), this, SLOT( handleFrameRemoval( QgsComposerItem* ) ) );
  }
}

QgsComposerHtml::QgsComposerHtml(): QgsComposerMultiFrame( 0, false ), mWebPage( 0 ), mLoaded( false ), mHtmlUnitsToMM( 1.0 )
{
}

QgsComposerHtml::~QgsComposerHtml()
{
  delete mWebPage;
}

void QgsComposerHtml::setUrl( const QUrl& url )
{
  if ( !mWebPage )
  {
    return;
  }
  mLoaded = false;

  mUrl = url;
  mWebPage->mainFrame()->load( mUrl );
  while ( !mLoaded )
  {
    qApp->processEvents();
  }

<<<<<<< HEAD
  if ( nFrames() < 1)  return;
=======
  if ( frameCount() < 1)  return;
>>>>>>> 719db73e
  //QSize contentsSize = mWebPage->mainFrame()->contentsSize();

  QRectF contentRect = this->mFrameItems.at(0)->boundingRect();
  //there is going to be a little rounding error converting from float to int
  QSize contentsSize = QSize( (int)(contentRect.width() * mHtmlUnitsToMM),
                              (int)(contentRect.height() * mHtmlUnitsToMM));
  mWebPage->setViewportSize( contentsSize );

  //suppress scroll bars always
  mWebPage->mainFrame()->setScrollBarPolicy(Qt::Horizontal, Qt::ScrollBarAlwaysOff);
  mWebPage->mainFrame()->setScrollBarPolicy(Qt::Vertical, Qt::ScrollBarAlwaysOff);

  mSize.setWidth( contentsSize.width() / mHtmlUnitsToMM );
  mSize.setHeight( contentsSize.height() / mHtmlUnitsToMM );
  recalculateFrameSizes();
  emit changed();
}

void QgsComposerHtml::frameLoaded( bool ok )
{
  Q_UNUSED( ok );
  mLoaded = true;
}

QSizeF QgsComposerHtml::totalSize() const
{
  return mSize;
}

void QgsComposerHtml::render( QPainter* p, const QRectF& renderExtent )
{
  if ( !mWebPage )
  {
    return;
  }

  p->save();
  p->scale( 1.0 / mHtmlUnitsToMM, 1.0 / mHtmlUnitsToMM );
  p->translate( 0.0, -renderExtent.top() * mHtmlUnitsToMM );
  mWebPage->mainFrame()->render( p, QRegion( renderExtent.left(), renderExtent.top() * mHtmlUnitsToMM, renderExtent.width() * mHtmlUnitsToMM, renderExtent.height() * mHtmlUnitsToMM ) );
  p->restore();
}

double QgsComposerHtml::htmlUnitsToMM()
{
  if ( !mComposition )
  {
    return 1.0;
  }

  return ( mComposition->printResolution() / 96.0 ); //webkit seems to assume a standard dpi of 96
}

void QgsComposerHtml::addFrame( QgsComposerFrame* frame, bool recalcFrameSizes )
{
  mFrameItems.push_back( frame );
  QObject::connect( frame, SIGNAL( sizeChanged() ), this, SLOT( recalculateFrameSizes() ) );
  if ( mComposition )
  {
    mComposition->addComposerHtmlFrame( this, frame );
  }

  if ( recalcFrameSizes )
  {
    recalculateFrameSizes();
  }
}

bool QgsComposerHtml::writeXML( QDomElement& elem, QDomDocument & doc, bool ignoreFrames ) const
{
  QDomElement htmlElem = doc.createElement( "ComposerHtml" );
  htmlElem.setAttribute( "url", mUrl.toString() );
  bool state = _writeXML( htmlElem, doc, ignoreFrames );
  elem.appendChild( htmlElem );
  return state;
}

bool QgsComposerHtml::readXML( const QDomElement& itemElem, const QDomDocument& doc, bool ignoreFrames )
{
  deleteFrames();
  QString urlString = itemElem.attribute( "url" );
  if ( !urlString.isEmpty() )
  {
    setUrl( QUrl( urlString ) );
  }
  return _readXML( itemElem, doc, ignoreFrames );
}<|MERGE_RESOLUTION|>--- conflicted
+++ resolved
@@ -58,11 +58,7 @@
     qApp->processEvents();
   }
 
-<<<<<<< HEAD
-  if ( nFrames() < 1)  return;
-=======
   if ( frameCount() < 1)  return;
->>>>>>> 719db73e
   //QSize contentsSize = mWebPage->mainFrame()->contentsSize();
 
   QRectF contentRect = this->mFrameItems.at(0)->boundingRect();
