/***************************************************************************
  qgstracer.cpp
  --------------------------------------
  Date                 : January 2016
  Copyright            : (C) 2016 by Martin Dobias
  Email                : wonder dot sk at gmail dot com
 ***************************************************************************
 *                                                                         *
 *   This program is free software; you can redistribute it and/or modify  *
 *   it under the terms of the GNU General Public License as published by  *
 *   the Free Software Foundation; either version 2 of the License, or     *
 *   (at your option) any later version.                                   *
 *                                                                         *
 ***************************************************************************/

#include "qgstracer.h"


#include "qgsfeatureiterator.h"
#include "qgsgeometry.h"
#include "qgsgeometryutils.h"
#include "qgsgeos.h"
#include "qgslogger.h"
#include "qgsvectorlayer.h"
#include "qgsexception.h"
#include "qgsrenderer.h"
#include "qgssettings.h"

#include <queue>
#include <vector>

typedef std::pair<int, double> DijkstraQueueItem; // first = vertex index, second = distance

// utility comparator for queue items based on distance
struct comp
{
  bool operator()( DijkstraQueueItem a, DijkstraQueueItem b )
  {
    return a.second > b.second;
  }
};


// TODO: move to geometry utils
double distance2D( const QgsPolylineXY &coords )
{
  int np = coords.count();
  if ( np == 0 )
    return 0;

  double x0 = coords[0].x(), y0 = coords[0].y();
  double x1, y1;
  double dist = 0;
  for ( int i = 1; i < np; ++i )
  {
    x1 = coords[i].x();
    y1 = coords[i].y();
    dist += std::sqrt( ( x1 - x0 ) * ( x1 - x0 ) + ( y1 - y0 ) * ( y1 - y0 ) );
    x0 = x1;
    y0 = y1;
  }
  return dist;
}


// TODO: move to geometry utils
double closestSegment( const QgsPolylineXY &pl, const QgsPointXY &pt, int &vertexAfter, double epsilon )
{
  double sqrDist = std::numeric_limits<double>::max();
  const QgsPointXY *pldata = pl.constData();
  int plcount = pl.count();
  double prevX = pldata[0].x(), prevY = pldata[0].y();
  double segmentPtX, segmentPtY;
  for ( int i = 1; i < plcount; ++i )
  {
    double currentX = pldata[i].x();
    double currentY = pldata[i].y();
    double testDist = QgsGeometryUtils::sqrDistToLine( pt.x(), pt.y(), prevX, prevY, currentX, currentY, segmentPtX, segmentPtY, epsilon );
    if ( testDist < sqrDist )
    {
      sqrDist = testDist;
      vertexAfter = i;
    }
    prevX = currentX;
    prevY = currentY;
  }
  return sqrDist;
}

/////

//! Simple graph structure for shortest path search
struct QgsTracerGraph
{
  QgsTracerGraph()  = default;

  struct E  // bidirectional edge
  {
    //! vertices that the edge connects
    int v1, v2;
    //! coordinates of the edge (including endpoints)
    QVector<QgsPointXY> coords;

    int otherVertex( int v0 ) const { return v1 == v0 ? v2 : v1; }
    double weight() const { return distance2D( coords ); }
  };

  struct V
  {
    //! location of the vertex
    QgsPointXY pt;
    //! indices of adjacent edges (used in Dijkstra algorithm)
    QVector<int> edges;
  };

  //! Vertices of the graph
  QVector<V> v;
  //! Edges of the graph
  QVector<E> e;

  //! Temporarily removed edges
  QSet<int> inactiveEdges;
  //! Temporarily added vertices (for each there are two extra edges)
  int joinedVertices{ 0 };
};


QgsTracerGraph *makeGraph( const QVector<QgsPolylineXY> &edges )
{
  QgsTracerGraph *g = new QgsTracerGraph();
  g->joinedVertices = 0;
  QHash<QgsPointXY, int> point2vertex;

  Q_FOREACH ( const QgsPolylineXY &line, edges )
  {
    QgsPointXY p1( line[0] );
    QgsPointXY p2( line[line.count() - 1] );

    int v1 = -1, v2 = -1;
    // get or add vertex 1
    if ( point2vertex.contains( p1 ) )
      v1 = point2vertex.value( p1 );
    else
    {
      v1 = g->v.count();
      QgsTracerGraph::V v;
      v.pt = p1;
      g->v.append( v );
      point2vertex[p1] = v1;
    }

    // get or add vertex 2
    if ( point2vertex.contains( p2 ) )
      v2 = point2vertex.value( p2 );
    else
    {
      v2 = g->v.count();
      QgsTracerGraph::V v;
      v.pt = p2;
      g->v.append( v );
      point2vertex[p2] = v2;
    }

    // add edge
    QgsTracerGraph::E e;
    e.v1 = v1;
    e.v2 = v2;
    e.coords = line;
    g->e.append( e );

    // link edge to vertices
    int eIdx = g->e.count() - 1;
    g->v[v1].edges << eIdx;
    g->v[v2].edges << eIdx;
  }

  return g;
}


QVector<QgsPointXY> shortestPath( const QgsTracerGraph &g, int v1, int v2 )
{
  if ( v1 == -1 || v2 == -1 )
    return QVector<QgsPointXY>(); // invalid input

  // priority queue to drive Dijkstra:
  // first of the pair is vertex index, second is distance
  std::priority_queue< DijkstraQueueItem, std::vector< DijkstraQueueItem >, comp > Q;

  // shortest distances to each vertex
  QVector<double> D( g.v.count(), std::numeric_limits<double>::max() );
  D[v1] = 0;

  // whether vertices have been already processed
  QVector<bool> F( g.v.count() );

  // using which edge there is shortest path to each vertex
  QVector<int> S( g.v.count(), -1 );

  int u = -1;
  Q.push( DijkstraQueueItem( v1, 0 ) );

  while ( !Q.empty() )
  {
    u = Q.top().first; // new vertex to visit
    Q.pop();

    if ( u == v2 )
      break; // we can stop now, there won't be a shorter path

    if ( F[u] )
      continue;  // ignore previously added path which is actually longer

    const QgsTracerGraph::V &vu = g.v[u];
    const int *vuEdges = vu.edges.constData();
    int count = vu.edges.count();
    for ( int i = 0; i < count; ++i )
    {
      const QgsTracerGraph::E &edge = g.e[ vuEdges[i] ];
      int v = edge.otherVertex( u );
      double w = edge.weight();
      if ( !F[v] && D[u] + w < D[v] )
      {
        // found a shorter way to the vertex
        D[v] = D[u] + w;
        S[v] = vuEdges[i];
        Q.push( DijkstraQueueItem( v, D[v] ) );
      }
    }
    F[u] = true; // mark the vertex as processed (we know the fastest path to it)
  }

  if ( u != v2 ) // there's no path to the end vertex
    return QVector<QgsPointXY>();

  //qDebug("dist %f", D[u]);

  QVector<QgsPointXY> points;
  QList<int> path;
  while ( S[u] != -1 )
  {
    path << S[u];
    const QgsTracerGraph::E &e = g.e[S[u]];
    QVector<QgsPointXY> edgePoints = e.coords;
    if ( edgePoints[0] != g.v[u].pt )
      std::reverse( edgePoints.begin(), edgePoints.end() );
    if ( !points.isEmpty() )
      points.remove( points.count() - 1 );  // chop last one (will be used from next edge)
    points << edgePoints;
    u = e.otherVertex( u );
  }

  std::reverse( path.begin(), path.end() );
  //Q_FOREACH (int x, path)
  //  qDebug("e: %d", x);

  std::reverse( points.begin(), points.end() );
  return points;
}


int point2vertex( const QgsTracerGraph &g, const QgsPointXY &pt, double epsilon = 1e-6 )
{
  // TODO: use spatial index

  for ( int i = 0; i < g.v.count(); ++i )
  {
    const QgsTracerGraph::V &v = g.v.at( i );
    if ( v.pt == pt || ( std::fabs( v.pt.x() - pt.x() ) < epsilon && std::fabs( v.pt.y() - pt.y() ) < epsilon ) )
      return i;
  }

  return -1;
}


int point2edge( const QgsTracerGraph &g, const QgsPointXY &pt, int &lineVertexAfter, double epsilon = 1e-6 )
{
  int vertexAfter;

  for ( int i = 0; i < g.e.count(); ++i )
  {
    if ( g.inactiveEdges.contains( i ) )
      continue;  // ignore temporarily disabled edges

    const QgsTracerGraph::E &e = g.e.at( i );
    double dist = closestSegment( e.coords, pt, vertexAfter, epsilon );
    if ( dist == 0 )
    {
      lineVertexAfter = vertexAfter; //NOLINT
      return i;
    }
  }
  return -1;
}


void splitLinestring( const QgsPolylineXY &points, const QgsPointXY &pt, int lineVertexAfter, QgsPolylineXY &pts1, QgsPolylineXY &pts2 )
{
  int count1 = lineVertexAfter;
  int count2 = points.count() - lineVertexAfter;

  for ( int i = 0; i < count1; ++i )
    pts1 << points[i];
  if ( points[lineVertexAfter - 1] != pt )
    pts1 << pt;  // repeat if not split exactly at that point

  if ( pt != points[lineVertexAfter] )
    pts2 << pt;  // repeat if not split exactly at that point
  for ( int i = 0; i < count2; ++i )
    pts2 << points[i + lineVertexAfter];
}


int joinVertexToGraph( QgsTracerGraph &g, const QgsPointXY &pt )
{
  // find edge where the point is
  int lineVertexAfter;
  int eIdx = point2edge( g, pt, lineVertexAfter );

  //qDebug("e: %d", eIdx);

  if ( eIdx == -1 )
    return -1;

  const QgsTracerGraph::E &e = g.e[eIdx];
  QgsTracerGraph::V &v1 = g.v[e.v1];
  QgsTracerGraph::V &v2 = g.v[e.v2];

  QgsPolylineXY out1, out2;
  splitLinestring( e.coords, pt, lineVertexAfter, out1, out2 );

  int vIdx = g.v.count();
  int e1Idx = g.e.count();
  int e2Idx = e1Idx + 1;

  // prepare new vertex and edges

  QgsTracerGraph::V v;
  v.pt = pt;
  v.edges << e1Idx << e2Idx;

  QgsTracerGraph::E e1;
  e1.v1 = e.v1;
  e1.v2 = vIdx;
  e1.coords = out1;

  QgsTracerGraph::E e2;
  e2.v1 = vIdx;
  e2.v2 = e.v2;
  e2.coords = out2;

  // update edge connectivity of existing vertices
  v1.edges.replace( v1.edges.indexOf( eIdx ), e1Idx );
  v2.edges.replace( v2.edges.indexOf( eIdx ), e2Idx );
  g.inactiveEdges << eIdx;

  // add new vertex and edges to the graph
  g.v.append( v );
  g.e.append( e1 );
  g.e.append( e2 );
  g.joinedVertices++;

  return vIdx;
}


int pointInGraph( QgsTracerGraph &g, const QgsPointXY &pt )
{
  // try to use existing vertex in the graph
  int v = point2vertex( g, pt );
  if ( v != -1 )
    return v;

  // try to add the vertex to an edge (may fail if point is not on edge)
  return joinVertexToGraph( g, pt );
}


void resetGraph( QgsTracerGraph &g )
{
  // remove extra vertices and edges
  g.v.resize( g.v.count() - g.joinedVertices );
  g.e.resize( g.e.count() - g.joinedVertices * 2 );
  g.joinedVertices = 0;

  // fix vertices of deactivated edges
  Q_FOREACH ( int eIdx, g.inactiveEdges )
  {
    if ( eIdx >= g.e.count() )
      continue;
    const QgsTracerGraph::E &e = g.e[eIdx];
    QgsTracerGraph::V &v1 = g.v[e.v1];
    for ( int i = 0; i < v1.edges.count(); ++i )
    {
      if ( v1.edges[i] >= g.e.count() )
        v1.edges.remove( i-- );
    }
    v1.edges << eIdx;

    QgsTracerGraph::V &v2 = g.v[e.v2];
    for ( int i = 0; i < v2.edges.count(); ++i )
    {
      if ( v2.edges[i] >= g.e.count() )
        v2.edges.remove( i-- );
    }
    v2.edges << eIdx;
  }

  g.inactiveEdges.clear();
}


void extractLinework( const QgsGeometry &g, QgsMultiPolylineXY &mpl )
{
  QgsGeometry geom = g;
  // segmentize curved geometries - we will use noding algorithm from GEOS
  // to find all intersections a bit later (so we need them segmentized anyway)
  if ( QgsWkbTypes::isCurvedType( g.wkbType() ) )
  {
    QgsAbstractGeometry *segmentizedGeomV2 = g.constGet()->segmentize();
    if ( !segmentizedGeomV2 )
      return;

    geom = QgsGeometry( segmentizedGeomV2 );
  }

  switch ( QgsWkbTypes::flatType( geom.wkbType() ) )
  {
    case QgsWkbTypes::LineString:
      mpl << geom.asPolyline();
      break;

    case QgsWkbTypes::Polygon:
      Q_FOREACH ( const QgsPolylineXY &ring, geom.asPolygon() )
        mpl << ring;
      break;

    case QgsWkbTypes::MultiLineString:
      Q_FOREACH ( const QgsPolylineXY &linestring, geom.asMultiPolyline() )
        mpl << linestring;
      break;

    case QgsWkbTypes::MultiPolygon:
      Q_FOREACH ( const QgsPolygonXY &polygon, geom.asMultiPolygon() )
        Q_FOREACH ( const QgsPolylineXY &ring, polygon )
          mpl << ring;
      break;

    default:
      break;  // unknown type - do nothing
  }
}

// -------------


QgsTracer::QgsTracer() = default;

bool QgsTracer::initGraph()
{
  if ( mGraph )
    return true; // already initialized

  mHasTopologyProblem = false;

  QgsFeature f;
  QgsMultiPolylineXY mpl;

  // extract linestrings

  // TODO: use QgsPointLocator as a source for the linework

  QTime t1, t2, t2a, t3;

  t1.start();
  int featuresCounted = 0;
  bool enableInvisibleFeature = QgsSettings().value( QStringLiteral( "/qgis/digitizing/snap_invisible_feature" ), false ).toBool();
  for ( QgsVectorLayer *vl : qgis::as_const( mLayers ) )
  {
    QgsFeatureRequest request;
<<<<<<< HEAD

    bool filter = false;
    std::unique_ptr< QgsFeatureRenderer > renderer;
    QgsRenderContext *ctx = nullptr;
    if ( !enableInvisibleFeature && mRenderContext )
    {
      renderer.reset( vl->renderer() ? vl->renderer()->clone() : nullptr );
      mRenderContext->expressionContext() << QgsExpressionContextUtils::layerScope( vl );
      ctx = mRenderContext.get();
      if ( renderer )
      {
        // setup scale for scale dependent visibility (rule based)
        renderer->startRender( *ctx, vl->fields() );
        filter = renderer->capabilities() & QgsFeatureRenderer::Filter;
        request.setSubsetOfAttributes( renderer->usedAttributes( *ctx ), vl->fields() );
      }
    }
    else
    {
      request.setSubsetOfAttributes( QgsAttributeList() );

    }

=======
    request.setNoAttributes();
>>>>>>> 6fc36dcd
    request.setDestinationCrs( mCRS, mTransformContext );
    if ( !mExtent.isEmpty() )
      request.setFilterRect( mExtent );

    QgsFeatureIterator fi = vl->getFeatures( request );
    while ( fi.nextFeature( f ) )
    {
      if ( !f.hasGeometry() )
        continue;

      if ( filter && ctx && renderer )
      {
        ctx->expressionContext().setFeature( f );
        if ( !renderer->willRenderFeature( f, *ctx ) )
        {
          continue;
        }
      }

      extractLinework( f.geometry(), mpl );

      ++featuresCounted;
      if ( mMaxFeatureCount != 0 && featuresCounted >= mMaxFeatureCount )
        return false;
    }

    if ( ctx && renderer )
    {
      renderer->stopRender( *ctx );
    }
  }
  int timeExtract = t1.elapsed();

  // resolve intersections

  t2.start();

  int timeNodingCall = 0;

#if 0
  // without noding - if data are known to be noded beforehand
#else
  QgsGeometry allGeom = QgsGeometry::fromMultiPolylineXY( mpl );

  try
  {
    t2a.start();
    // GEOSNode_r may throw an exception
    geos::unique_ptr allGeomGeos( QgsGeos::asGeos( allGeom ) );
    geos::unique_ptr allNoded( GEOSNode_r( QgsGeos::getGEOSHandler(), allGeomGeos.get() ) );
    timeNodingCall = t2a.elapsed();

    QgsGeometry noded = QgsGeos::geometryFromGeos( allNoded.release() );

    mpl = noded.asMultiPolyline();
  }
  catch ( GEOSException &e )
  {
    // no big deal... we will just not have nicely noded linework, potentially
    // missing some intersections

    mHasTopologyProblem = true;

    QgsDebugMsg( QStringLiteral( "Tracer Noding Exception: %1" ).arg( e.what() ) );
  }
#endif

  int timeNoding = t2.elapsed();

  t3.start();

  mGraph.reset( makeGraph( mpl ) );

  int timeMake = t3.elapsed();

  Q_UNUSED( timeExtract );
  Q_UNUSED( timeNoding );
  Q_UNUSED( timeNodingCall );
  Q_UNUSED( timeMake );
  QgsDebugMsg( QStringLiteral( "tracer extract %1 ms, noding %2 ms (call %3 ms), make %4 ms" )
               .arg( timeExtract ).arg( timeNoding ).arg( timeNodingCall ).arg( timeMake ) );

  return true;
}

QgsTracer::~QgsTracer()
{
  invalidateGraph();
}

void QgsTracer::setLayers( const QList<QgsVectorLayer *> &layers )
{
  if ( mLayers == layers )
    return;

  Q_FOREACH ( QgsVectorLayer *layer, mLayers )
  {
    disconnect( layer, &QgsVectorLayer::featureAdded, this, &QgsTracer::onFeatureAdded );
    disconnect( layer, &QgsVectorLayer::featureDeleted, this, &QgsTracer::onFeatureDeleted );
    disconnect( layer, &QgsVectorLayer::geometryChanged, this, &QgsTracer::onGeometryChanged );
    disconnect( layer, &QgsVectorLayer::attributeValueChanged, this, &QgsTracer::onAttributeValueChanged );
    disconnect( layer, &QgsVectorLayer::dataChanged, this, &QgsTracer::onDataChanged );
    disconnect( layer, &QgsVectorLayer::styleChanged, this, &QgsTracer::onStyleChanged );
    disconnect( layer, &QObject::destroyed, this, &QgsTracer::onLayerDestroyed );
  }

  mLayers = layers;

  Q_FOREACH ( QgsVectorLayer *layer, mLayers )
  {
    connect( layer, &QgsVectorLayer::featureAdded, this, &QgsTracer::onFeatureAdded );
    connect( layer, &QgsVectorLayer::featureDeleted, this, &QgsTracer::onFeatureDeleted );
    connect( layer, &QgsVectorLayer::geometryChanged, this, &QgsTracer::onGeometryChanged );
    connect( layer, &QgsVectorLayer::attributeValueChanged, this, &QgsTracer::onAttributeValueChanged );
    connect( layer, &QgsVectorLayer::dataChanged, this, &QgsTracer::onDataChanged );
    connect( layer, &QgsVectorLayer::styleChanged, this, &QgsTracer::onStyleChanged );
    connect( layer, &QObject::destroyed, this, &QgsTracer::onLayerDestroyed );
  }

  invalidateGraph();
}

void QgsTracer::setDestinationCrs( const QgsCoordinateReferenceSystem &crs, const QgsCoordinateTransformContext &context )
{
  mCRS = crs;
  mTransformContext = context;
  invalidateGraph();
}

void QgsTracer::setRenderContext( const QgsRenderContext *renderContext )
{
  mRenderContext = std::unique_ptr<QgsRenderContext>( new QgsRenderContext( *renderContext ) );
  invalidateGraph();
}

void QgsTracer::setExtent( const QgsRectangle &extent )
{
  if ( mExtent == extent )
    return;

  mExtent = extent;
  invalidateGraph();
}

void QgsTracer::setOffset( double offset )
{
  mOffset = offset;
}

void QgsTracer::offsetParameters( int &quadSegments, int &joinStyle, double &miterLimit )
{
  quadSegments = mOffsetSegments;
  joinStyle = mOffsetJoinStyle;
  miterLimit = mOffsetMiterLimit;
}

void QgsTracer::setOffsetParameters( int quadSegments, int joinStyle, double miterLimit )
{
  mOffsetSegments = quadSegments;
  mOffsetJoinStyle = joinStyle;
  mOffsetMiterLimit = miterLimit;
}

bool QgsTracer::init()
{
  if ( mGraph )
    return true;

  // configuration from derived class?
  configure();

  return initGraph();
}


void QgsTracer::invalidateGraph()
{
  mGraph.reset( nullptr );
}

void QgsTracer::onFeatureAdded( QgsFeatureId fid )
{
  Q_UNUSED( fid );
  invalidateGraph();
}

void QgsTracer::onFeatureDeleted( QgsFeatureId fid )
{
  Q_UNUSED( fid );
  invalidateGraph();
}

void QgsTracer::onGeometryChanged( QgsFeatureId fid, const QgsGeometry &geom )
{
  Q_UNUSED( fid );
  Q_UNUSED( geom );
  invalidateGraph();
}

void QgsTracer::onAttributeValueChanged( QgsFeatureId fid, int idx, const QVariant &value )
{
  Q_UNUSED( fid );
  Q_UNUSED( idx );
  Q_UNUSED( value );
  invalidateGraph();
}

void QgsTracer::onDataChanged( )
{
  invalidateGraph();
}

void QgsTracer::onStyleChanged( )
{
  invalidateGraph();
}

void QgsTracer::onLayerDestroyed( QObject *obj )
{
  // remove the layer before it is completely invalid (static_cast should be the safest cast)
  mLayers.removeAll( static_cast<QgsVectorLayer *>( obj ) );
  invalidateGraph();
}

QVector<QgsPointXY> QgsTracer::findShortestPath( const QgsPointXY &p1, const QgsPointXY &p2, PathError *error )
{
  init();  // does nothing if the graph exists already
  if ( !mGraph )
  {
    if ( error ) *error = ErrTooManyFeatures;
    return QVector<QgsPointXY>();
  }

  QTime t;
  t.start();
  int v1 = pointInGraph( *mGraph, p1 );
  int v2 = pointInGraph( *mGraph, p2 );
  int tPrep = t.elapsed();

  if ( v1 == -1 )
  {
    if ( error ) *error = ErrPoint1;
    return QVector<QgsPointXY>();
  }
  if ( v2 == -1 )
  {
    if ( error ) *error = ErrPoint2;
    return QVector<QgsPointXY>();
  }

  QTime t2;
  t2.start();
  QgsPolylineXY points = shortestPath( *mGraph, v1, v2 );
  int tPath = t2.elapsed();

  Q_UNUSED( tPrep );
  Q_UNUSED( tPath );
  QgsDebugMsg( QStringLiteral( "path timing: prep %1 ms, path %2 ms" ).arg( tPrep ).arg( tPath ) );

  resetGraph( *mGraph );

  if ( !points.isEmpty() && mOffset != 0 )
  {
    QVector<QgsPointXY> pointsInput( points );
    QgsLineString linestring( pointsInput );
    std::unique_ptr<QgsGeometryEngine> linestringEngine( QgsGeometry::createGeometryEngine( &linestring ) );
    std::unique_ptr<QgsAbstractGeometry> linestringOffset( linestringEngine->offsetCurve( mOffset, mOffsetSegments, mOffsetJoinStyle, mOffsetMiterLimit ) );
    if ( QgsLineString *ls2 = qgsgeometry_cast<QgsLineString *>( linestringOffset.get() ) )
    {
      points.clear();
      for ( int i = 0; i < ls2->numPoints(); ++i )
        points << QgsPointXY( ls2->pointN( i ) );

      // sometimes (with negative offset?) the resulting curve is reversed
      if ( points.count() >= 2 )
      {
        QgsPointXY res1 = points.first(), res2 = points.last();
        double diffNormal = res1.distance( p1 ) + res2.distance( p2 );
        double diffReversed = res1.distance( p2 ) + res2.distance( p1 );
        if ( diffReversed < diffNormal )
          std::reverse( points.begin(), points.end() );
      }
    }
  }

  if ( error )
    *error = points.isEmpty() ? ErrNoPath : ErrNone;

  return points;
}

bool QgsTracer::isPointSnapped( const QgsPointXY &pt )
{
  init();  // does nothing if the graph exists already
  if ( !mGraph )
    return false;

  if ( point2vertex( *mGraph, pt ) != -1 )
    return true;

  int lineVertexAfter;
  int e = point2edge( *mGraph, pt, lineVertexAfter );
  return e != -1;
}<|MERGE_RESOLUTION|>--- conflicted
+++ resolved
@@ -479,8 +479,6 @@
   for ( QgsVectorLayer *vl : qgis::as_const( mLayers ) )
   {
     QgsFeatureRequest request;
-<<<<<<< HEAD
-
     bool filter = false;
     std::unique_ptr< QgsFeatureRenderer > renderer;
     QgsRenderContext *ctx = nullptr;
@@ -499,13 +497,9 @@
     }
     else
     {
-      request.setSubsetOfAttributes( QgsAttributeList() );
-
-    }
-
-=======
-    request.setNoAttributes();
->>>>>>> 6fc36dcd
+      request.setNoAttributes();
+    }
+
     request.setDestinationCrs( mCRS, mTransformContext );
     if ( !mExtent.isEmpty() )
       request.setFilterRect( mExtent );
