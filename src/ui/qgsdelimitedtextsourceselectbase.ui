<?xml version="1.0" encoding="UTF-8"?>
<ui version="4.0">
 <class>QgsDelimitedTextSourceSelectBase</class>
 <widget class="QDialog" name="QgsDelimitedTextSourceSelectBase">
  <property name="geometry">
   <rect>
    <x>0</x>
    <y>0</y>
    <width>629</width>
    <height>551</height>
   </rect>
  </property>
  <property name="windowTitle">
   <string>Create a Layer from a Delimited Text File</string>
  </property>
  <property name="windowIcon">
   <iconset>
    <normaloff/>
   </iconset>
  </property>
  <property name="toolTip">
<<<<<<< HEAD
   <string/>
  </property>
  <property name="statusTip">
   <string/>
  </property>
  <property name="whatsThis">
   <string/>
=======
   <string>Number fields use comma for a decimal separator</string>
  </property>
  <property name="statusTip">
   <string>Number fields use comma for a decimal separator</string>
  </property>
  <property name="whatsThis">
   <string>Number fields use comma for a decimal separator</string>
>>>>>>> 1176bbcc
  </property>
  <layout class="QGridLayout" name="gridLayout_3">
   <item row="1" column="0">
    <widget class="QFrame" name="frame_select_delimiters">
     <property name="enabled">
      <bool>true</bool>
     </property>
     <property name="frameShape">
      <enum>QFrame::Box</enum>
     </property>
     <property name="frameShadow">
      <enum>QFrame::Sunken</enum>
     </property>
     <layout class="QGridLayout" name="gridLayout_5" columnstretch="0,0">
      <property name="margin">
       <number>3</number>
      </property>
      <item row="3" column="0">
       <widget class="QRadioButton" name="delimiterRegexp">
        <property name="sizePolicy">
         <sizepolicy hsizetype="Minimum" vsizetype="Minimum">
          <horstretch>0</horstretch>
          <verstretch>0</verstretch>
         </sizepolicy>
        </property>
        <property name="toolTip">
<<<<<<< HEAD
         <string>A regular expression defines the end of each field. Each line is a separate record</string>
=======
         <string>Each line in the file is split using a regular expression to define the end of each field</string>
>>>>>>> 1176bbcc
        </property>
        <property name="statusTip">
         <string>A regular expression defines the end of each field. Each line is a separate record</string>
        </property>
        <property name="whatsThis">
         <string>A regular expression defines the end of each field. Each line is a separate record</string>
        </property>
        <property name="text">
         <string>Regular expression</string>
        </property>
       </widget>
      </item>
      <item row="2" column="0">
       <widget class="QRadioButton" name="delimiterChars">
        <property name="toolTip">
         <string>Fields are defined by the specified delimiter, quote, and escape characters</string>
        </property>
        <property name="statusTip">
         <string>Fields are defined by the specified delimiter, quote, and escape characters</string>
        </property>
        <property name="whatsThis">
<<<<<<< HEAD
         <string>Fields are defined by the specified delimiter, quote, and escape characters</string>
=======
         <string>&lt;html&gt;&lt;head/&gt;&lt;body&gt;&lt;p&gt;Fields are delimited by specified delimiters with quote and escape characters&lt;/p&gt;&lt;p&gt;Fields quoted using a quote characters may contain delimiters and new lines&lt;/p&gt;&lt;p&gt;The escape character can escape new lines and quotes within quoted fields&lt;/p&gt;&lt;/body&gt;&lt;/html&gt;</string>
>>>>>>> 1176bbcc
        </property>
        <property name="text">
         <string>Selected delimiters</string>
        </property>
        <property name="checked">
         <bool>true</bool>
        </property>
       </widget>
      </item>
      <item row="1" column="0" colspan="2">
       <widget class="QRadioButton" name="delimiterCSV">
        <property name="toolTip">
         <string>The file a comma separated value file, fields delimited by commas and quoted by &quot;</string>
        </property>
        <property name="statusTip">
         <string>The file a comma separated value file, fields delimited by commas and quoted by &quot;</string>
        </property>
        <property name="whatsThis">
         <string>The file a comma separated value file, fields delimited by commas and quoted by &quot;</string>
        </property>
        <property name="text">
         <string>CSV (comma separated values) format</string>
        </property>
       </widget>
      </item>
      <item row="2" column="1">
       <widget class="QFrame" name="frameDelimiterCharacters">
        <property name="frameShape">
         <enum>QFrame::Box</enum>
        </property>
        <property name="frameShadow">
         <enum>QFrame::Sunken</enum>
        </property>
        <layout class="QVBoxLayout" name="verticalLayout_3">
         <property name="spacing">
          <number>0</number>
         </property>
         <property name="margin">
          <number>2</number>
         </property>
         <item>
          <layout class="QHBoxLayout" name="layoutDelimChars">
           <property name="topMargin">
            <number>0</number>
           </property>
           <item>
            <widget class="QCheckBox" name="cbxDelimComma">
             <property name="toolTip">
              <string>Comma character is one of the delimiters</string>
             </property>
             <property name="statusTip">
              <string>Comma character is one of the delimiters</string>
             </property>
             <property name="whatsThis">
              <string>Comma character is one of the delimiters</string>
             </property>
             <property name="text">
              <string>Comma</string>
             </property>
            </widget>
           </item>
           <item>
            <widget class="QCheckBox" name="cbxDelimTab">
             <property name="toolTip">
              <string>Tab character is one of the delimiters</string>
             </property>
             <property name="statusTip">
              <string>Tab character is one of the delimiters</string>
             </property>
             <property name="whatsThis">
              <string>Tab character is one of the delimiters</string>
             </property>
             <property name="text">
              <string>Tab</string>
             </property>
             <property name="checked">
              <bool>true</bool>
             </property>
            </widget>
           </item>
           <item>
            <widget class="QCheckBox" name="cbxDelimSpace">
             <property name="toolTip">
              <string>Space character is one of the delimiters</string>
             </property>
             <property name="statusTip">
              <string>Space character is one of the delimiters</string>
             </property>
             <property name="whatsThis">
              <string>Space character is one of the delimiters</string>
             </property>
             <property name="text">
              <string>Space</string>
             </property>
             <property name="checked">
              <bool>false</bool>
             </property>
            </widget>
           </item>
           <item>
            <widget class="QCheckBox" name="cbxDelimColon">
             <property name="toolTip">
              <string>Colon character is one of the delimiters</string>
             </property>
             <property name="statusTip">
              <string>Colon character is one of the delimiters</string>
             </property>
             <property name="whatsThis">
              <string>Colon character is one of the delimiters</string>
             </property>
             <property name="text">
              <string>Colon</string>
             </property>
            </widget>
           </item>
           <item>
            <widget class="QCheckBox" name="cbxDelimSemicolon">
             <property name="toolTip">
              <string>Semicolon character is one of the delimiters</string>
             </property>
             <property name="statusTip">
              <string>Semicolon character is one of the delimiters</string>
             </property>
             <property name="whatsThis">
              <string>Semicolon character is one of the delimiters</string>
             </property>
             <property name="text">
              <string>Semicolon</string>
             </property>
            </widget>
           </item>
          </layout>
         </item>
         <item>
          <layout class="QHBoxLayout" name="layoutDelimOther">
           <property name="topMargin">
            <number>0</number>
           </property>
           <item>
            <widget class="QLabel" name="labelDelimOther">
             <property name="text">
              <string>Other delimiters</string>
             </property>
            </widget>
           </item>
           <item>
            <widget class="QLineEdit" name="txtDelimiterOther">
             <property name="enabled">
              <bool>true</bool>
             </property>
             <property name="sizePolicy">
              <sizepolicy hsizetype="Expanding" vsizetype="Fixed">
               <horstretch>0</horstretch>
               <verstretch>0</verstretch>
              </sizepolicy>
             </property>
             <property name="maximumSize">
              <size>
               <width>32767</width>
               <height>32767</height>
              </size>
             </property>
             <property name="toolTip">
              <string>Delimiters to use when splitting fields in the text file. The delimiter can be more than one character.  These characters are used in addition to the comma, tab, space, colon, and semicolon options.</string>
             </property>
             <property name="statusTip">
              <string>Delimiters to use when splitting fields in the text file. The delimiter can be more than one character.  These characters are used in addition to the comma, tab, space, colon, and semicolon options.</string>
             </property>
             <property name="whatsThis">
              <string>Delimiters to use when splitting fields in the text file. The delimiter can be more than one character.  These characters are used in addition to the comma, tab, space, colon, and semicolon options.</string>
             </property>
             <property name="maxLength">
              <number>10</number>
             </property>
            </widget>
           </item>
           <item>
            <widget class="QLabel" name="labelQuote">
             <property name="text">
              <string>Quote</string>
             </property>
            </widget>
           </item>
           <item>
            <widget class="QLineEdit" name="txtQuoteChars">
             <property name="toolTip">
              <string>The quote character(s) enclose fields which may include delimiters and new lines</string>
             </property>
             <property name="statusTip">
              <string>The quote character(s) enclose fields which may include delimiters and new lines</string>
             </property>
             <property name="whatsThis">
              <string>The quote character(s) enclose fields which may include delimiters and new lines</string>
             </property>
             <property name="text">
              <string>&quot;</string>
             </property>
             <property name="maxLength">
              <number>10</number>
             </property>
            </widget>
           </item>
           <item>
            <widget class="QLabel" name="labelEscape">
             <property name="text">
              <string>Escape</string>
             </property>
            </widget>
           </item>
           <item>
            <widget class="QLineEdit" name="txtEscapeChars">
             <property name="toolTip">
              <string>The escape character(s) force the next character to be treated as a normal character (that is not a delimiter, quote, or new line character).  If the escape character is the same as a quote character, it only escapes itself and only within quotes.</string>
             </property>
             <property name="statusTip">
              <string>The escape character(s) force the next character to be treated as a normal character (that is not a delimiter, quote, or new line character).  If the escape character is the same as a quote character, it only escapes itself and only within quotes.</string>
             </property>
             <property name="whatsThis">
              <string>The escape character(s) force the next character to be treated as a normal character (that is not a delimiter, quote, or new line character).  If the escape character is the same as a quote character, it only escapes itself and only within quotes.</string>
             </property>
             <property name="text">
              <string>&quot;</string>
             </property>
             <property name="maxLength">
              <number>10</number>
             </property>
            </widget>
           </item>
           <item>
            <spacer name="hspacer1">
             <property name="orientation">
              <enum>Qt::Horizontal</enum>
             </property>
             <property name="sizeHint" stdset="0">
              <size>
               <width>40</width>
               <height>20</height>
              </size>
             </property>
            </spacer>
           </item>
          </layout>
         </item>
        </layout>
       </widget>
      </item>
      <item row="3" column="1">
       <layout class="QHBoxLayout" name="horizontalLayout_8">
        <item>
         <widget class="QLineEdit" name="txtDelimiterRegexp">
          <property name="enabled">
           <bool>false</bool>
          </property>
          <property name="sizePolicy">
           <sizepolicy hsizetype="Minimum" vsizetype="Fixed">
            <horstretch>0</horstretch>
            <verstretch>0</verstretch>
           </sizepolicy>
          </property>
          <property name="maximumSize">
           <size>
            <width>32767</width>
            <height>32767</height>
           </size>
          </property>
          <property name="toolTip">
           <string>Regular expression used to split each line into fields</string>
          </property>
          <property name="statusTip">
           <string>Regular expression used to split each line into fields</string>
          </property>
          <property name="whatsThis">
           <string>Regular expression used to split each line into fields</string>
          </property>
         </widget>
        </item>
        <item>
         <widget class="QLabel" name="lblRegexpError">
          <property name="styleSheet">
           <string notr="true">color: rgb(255, 0, 0);</string>
          </property>
          <property name="text">
           <string/>
          </property>
         </widget>
        </item>
       </layout>
      </item>
      <item row="0" column="0">
       <widget class="QLabel" name="labelFileFormat">
        <property name="text">
         <string>File format </string>
        </property>
       </widget>
      </item>
     </layout>
    </widget>
   </item>
   <item row="3" column="0">
    <widget class="QFrame" name="frmGeometry">
     <property name="enabled">
      <bool>true</bool>
     </property>
     <property name="frameShape">
      <enum>QFrame::Box</enum>
     </property>
     <property name="frameShadow">
      <enum>QFrame::Sunken</enum>
     </property>
     <layout class="QVBoxLayout" name="verticalLayout_4">
      <property name="spacing">
       <number>4</number>
      </property>
      <property name="margin">
       <number>3</number>
      </property>
      <item>
       <widget class="QLabel" name="label_8">
        <property name="text">
         <string>Geometry definition</string>
        </property>
       </widget>
      </item>
      <item>
       <layout class="QHBoxLayout" name="horizontalLayout">
        <item>
         <widget class="QRadioButton" name="geomTypeXY">
          <property name="enabled">
           <bool>true</bool>
          </property>
          <property name="toolTip">
           <string>Geometry is a point defined by X and Y coordinate fields</string>
          </property>
          <property name="statusTip">
           <string>Geometry is a point defined by X and Y coordinate fields</string>
          </property>
          <property name="whatsThis">
           <string>Geometry is a point defined by X and Y coordinate fields</string>
          </property>
          <property name="text">
           <string>Point coordinates</string>
          </property>
          <property name="checked">
           <bool>true</bool>
          </property>
         </widget>
        </item>
        <item>
         <widget class="QLabel" name="textLabelx">
          <property name="enabled">
           <bool>true</bool>
          </property>
          <property name="text">
           <string>&lt;p align=&quot;right&quot;&gt;X field&lt;/p&gt;</string>
          </property>
         </widget>
        </item>
        <item>
         <widget class="QComboBox" name="cmbXField">
          <property name="enabled">
           <bool>true</bool>
          </property>
          <property name="sizePolicy">
           <sizepolicy hsizetype="Expanding" vsizetype="Fixed">
            <horstretch>0</horstretch>
            <verstretch>0</verstretch>
           </sizepolicy>
          </property>
          <property name="minimumSize">
           <size>
            <width>120</width>
            <height>0</height>
           </size>
          </property>
          <property name="toolTip">
           <string>Name of the field containing x values</string>
          </property>
          <property name="statusTip">
           <string>Name of the field containing x values</string>
          </property>
          <property name="whatsThis">
           <string>Name of the field containing x values</string>
          </property>
          <property name="editable">
           <bool>false</bool>
          </property>
         </widget>
        </item>
        <item>
         <widget class="QLabel" name="textLabely">
          <property name="enabled">
           <bool>true</bool>
          </property>
          <property name="text">
           <string>&lt;p align=&quot;right&quot;&gt;Y field&lt;/p&gt;</string>
          </property>
         </widget>
        </item>
        <item>
         <widget class="QComboBox" name="cmbYField">
          <property name="enabled">
           <bool>true</bool>
          </property>
          <property name="sizePolicy">
           <sizepolicy hsizetype="Expanding" vsizetype="Fixed">
            <horstretch>0</horstretch>
            <verstretch>0</verstretch>
           </sizepolicy>
          </property>
          <property name="minimumSize">
           <size>
            <width>120</width>
            <height>0</height>
           </size>
          </property>
          <property name="toolTip">
           <string>Name of the field containing y values</string>
          </property>
          <property name="statusTip">
           <string>Name of the field containing y values</string>
          </property>
          <property name="whatsThis">
           <string>Name of the field containing y values</string>
          </property>
          <property name="editable">
           <bool>false</bool>
          </property>
         </widget>
        </item>
        <item>
         <widget class="QCheckBox" name="cbxXyDms">
          <property name="toolTip">
           <string>X and Y coordinates are expressed in degrees/minutes/seconds</string>
          </property>
          <property name="statusTip">
           <string>X and Y coordinates are expressed in degrees/minutes/seconds</string>
          </property>
          <property name="whatsThis">
           <string>X and Y coordinates are expressed in degrees/minutes/seconds</string>
          </property>
          <property name="text">
           <string>DMS coordinates</string>
          </property>
         </widget>
        </item>
        <item>
         <spacer name="hspacer4">
          <property name="orientation">
           <enum>Qt::Horizontal</enum>
          </property>
          <property name="sizeHint" stdset="0">
           <size>
            <width>40</width>
            <height>20</height>
           </size>
          </property>
         </spacer>
        </item>
       </layout>
      </item>
      <item>
       <layout class="QHBoxLayout" name="horizontalLayout_3">
        <property name="topMargin">
         <number>0</number>
        </property>
        <item>
         <widget class="QRadioButton" name="geomTypeWKT">
          <property name="enabled">
           <bool>true</bool>
          </property>
          <property name="toolTip">
           <string>Geometry is read as a well known text string from the selected fields</string>
          </property>
          <property name="statusTip">
           <string>Geometry is read as a well known text string from the selected fields</string>
          </property>
          <property name="whatsThis">
           <string>Geometry is read as a well known text string from the selected fields</string>
          </property>
          <property name="text">
           <string>Well known text (WKT) </string>
          </property>
         </widget>
        </item>
        <item>
         <widget class="QLabel" name="label_5">
          <property name="text">
           <string>Geometry field</string>
          </property>
         </widget>
        </item>
        <item>
         <widget class="QComboBox" name="cmbWktField">
          <property name="enabled">
           <bool>false</bool>
          </property>
          <property name="sizePolicy">
           <sizepolicy hsizetype="Expanding" vsizetype="Fixed">
            <horstretch>0</horstretch>
            <verstretch>0</verstretch>
           </sizepolicy>
          </property>
          <property name="minimumSize">
           <size>
            <width>120</width>
            <height>0</height>
           </size>
          </property>
          <property name="toolTip">
           <string>Name of the field containing well known text value</string>
          </property>
          <property name="statusTip">
           <string>Name of the field containing well known text value</string>
          </property>
          <property name="whatsThis">
           <string>Name of the field containing well known text value</string>
          </property>
          <property name="editable">
           <bool>false</bool>
          </property>
         </widget>
        </item>
        <item>
         <widget class="QLabel" name="label">
          <property name="enabled">
           <bool>false</bool>
          </property>
          <property name="text">
           <string>Geometry type</string>
          </property>
         </widget>
        </item>
        <item>
         <widget class="QComboBox" name="cmbGeometryType">
          <property name="enabled">
           <bool>false</bool>
          </property>
          <property name="currentIndex">
           <number>0</number>
          </property>
          <item>
           <property name="text">
            <string>Detect</string>
           </property>
          </item>
          <item>
           <property name="text">
            <string>Point</string>
           </property>
          </item>
          <item>
           <property name="text">
            <string>Line</string>
           </property>
          </item>
          <item>
           <property name="text">
            <string>Polygon</string>
           </property>
          </item>
         </widget>
        </item>
        <item>
         <spacer name="hspacer5">
          <property name="orientation">
           <enum>Qt::Horizontal</enum>
          </property>
          <property name="sizeHint" stdset="0">
           <size>
            <width>177</width>
            <height>20</height>
           </size>
          </property>
         </spacer>
        </item>
       </layout>
      </item>
      <item>
       <layout class="QHBoxLayout" name="horizontalLayout_9">
        <property name="bottomMargin">
         <number>0</number>
        </property>
        <item>
         <widget class="QRadioButton" name="geomTypeNone">
          <property name="toolTip">
           <string>The file contains only attribute information - it will not be displayed on the map</string>
          </property>
          <property name="statusTip">
           <string>The file contains only attribute information - it will not be displayed on the map</string>
          </property>
          <property name="whatsThis">
           <string>The file contains only attribute information - it will not be displayed on the map</string>
          </property>
          <property name="text">
           <string>No geometry (attribute only table)</string>
          </property>
         </widget>
        </item>
       </layout>
      </item>
     </layout>
    </widget>
   </item>
   <item row="0" column="0">
    <widget class="QWidget" name="widget_3" native="true">
     <property name="acceptDrops">
      <bool>true</bool>
     </property>
     <layout class="QVBoxLayout" name="verticalLayout">
      <property name="margin">
       <number>0</number>
      </property>
      <item>
       <layout class="QHBoxLayout" name="horizontalLayout_5">
        <property name="topMargin">
         <number>0</number>
        </property>
        <item>
         <widget class="QLabel" name="textLabelFileName">
          <property name="sizePolicy">
           <sizepolicy hsizetype="Minimum" vsizetype="Minimum">
            <horstretch>0</horstretch>
            <verstretch>0</verstretch>
           </sizepolicy>
          </property>
          <property name="text">
           <string>File Name</string>
          </property>
          <property name="indent">
           <number>0</number>
          </property>
         </widget>
        </item>
        <item>
         <widget class="QLineEdit" name="txtFilePath">
          <property name="toolTip">
           <string>Full path to the delimited text file</string>
          </property>
          <property name="whatsThis">
           <string>Full path to the delimited text file. In order to properly parse the fields in the file, the delimiter must be defined prior to entering the file name. Use the Browse button to the right of this field to choose the input file.</string>
          </property>
          <property name="readOnly">
           <bool>false</bool>
          </property>
         </widget>
        </item>
        <item>
         <widget class="QPushButton" name="btnBrowseForFile">
          <property name="enabled">
           <bool>true</bool>
          </property>
          <property name="maximumSize">
           <size>
            <width>16777215</width>
            <height>16777215</height>
           </size>
          </property>
          <property name="toolTip">
           <string>Browse to find the delimited text file to be processed</string>
          </property>
          <property name="whatsThis">
           <string>Use this button to browse to the location of the delimited text file. This button will not be enabled until a delimiter has been entered in the &lt;i&gt;Delimiter&lt;/i&gt; box. Once a file is chosen, the X and Y field drop-down boxes will be populated with the fields from the delimited text file.</string>
          </property>
          <property name="text">
           <string>Browse...</string>
          </property>
          <property name="flat">
           <bool>false</bool>
          </property>
         </widget>
        </item>
       </layout>
      </item>
      <item>
       <layout class="QHBoxLayout" name="horizontalLayout_6">
        <property name="topMargin">
         <number>0</number>
        </property>
        <item>
         <widget class="QLabel" name="textLabelLayerName">
          <property name="sizePolicy">
           <sizepolicy hsizetype="Minimum" vsizetype="Preferred">
            <horstretch>0</horstretch>
            <verstretch>0</verstretch>
           </sizepolicy>
          </property>
          <property name="text">
           <string>Layer name</string>
          </property>
         </widget>
        </item>
        <item>
         <widget class="QLineEdit" name="txtLayerName">
          <property name="toolTip">
           <string>Name to display in the map legend</string>
          </property>
          <property name="whatsThis">
           <string>Name displayed in the map legend</string>
          </property>
         </widget>
        </item>
        <item>
         <widget class="QLabel" name="lblEncoding">
          <property name="text">
           <string>Encoding</string>
          </property>
         </widget>
        </item>
        <item>
         <widget class="QComboBox" name="cmbEncoding">
          <property name="toolTip">
           <string>Select the file encoding</string>
          </property>
          <property name="statusTip">
           <string>Select the file encoding</string>
          </property>
          <property name="whatsThis">
           <string>Select the file encoding</string>
          </property>
          <property name="insertPolicy">
           <enum>QComboBox::InsertAtTop</enum>
          </property>
         </widget>
        </item>
       </layout>
      </item>
     </layout>
    </widget>
   </item>
   <item row="4" column="0">
    <widget class="QFrame" name="gridFrame_2">
     <layout class="QVBoxLayout" name="verticalLayout_2">
      <property name="spacing">
       <number>3</number>
      </property>
      <property name="margin">
       <number>0</number>
      </property>
      <item>
       <widget class="QTableWidget" name="tblSample"/>
      </item>
     </layout>
    </widget>
   </item>
   <item row="8" column="0">
    <widget class="QDialogButtonBox" name="buttonBox">
     <property name="orientation">
      <enum>Qt::Horizontal</enum>
     </property>
     <property name="standardButtons">
      <set>QDialogButtonBox::Cancel|QDialogButtonBox::Help|QDialogButtonBox::Ok</set>
     </property>
    </widget>
   </item>
   <item row="7" column="0">
    <widget class="QLabel" name="lblStatus">
     <property name="text">
      <string>Sample data</string>
     </property>
    </widget>
   </item>
   <item row="2" column="0">
    <layout class="QGridLayout" name="gridLayout">
     <property name="leftMargin">
      <number>3</number>
     </property>
     <property name="topMargin">
      <number>0</number>
     </property>
     <item row="0" column="0">
      <widget class="QLabel" name="label_2">
       <property name="text">
        <string>Record options</string>
       </property>
      </widget>
     </item>
     <item row="0" column="1">
      <layout class="QHBoxLayout" name="horizontalLayout_4">
       <property name="rightMargin">
        <number>9</number>
       </property>
       <item>
        <widget class="QLabel" name="label_4">
         <property name="sizePolicy">
          <sizepolicy hsizetype="Minimum" vsizetype="Preferred">
           <horstretch>0</horstretch>
           <verstretch>0</verstretch>
          </sizepolicy>
         </property>
         <property name="text">
          <string>Number of header lines to discard</string>
         </property>
        </widget>
       </item>
       <item>
        <widget class="QSpinBox" name="rowCounter">
         <property name="minimumSize">
          <size>
           <width>0</width>
           <height>0</height>
          </size>
         </property>
         <property name="maximumSize">
          <size>
           <width>16777215</width>
           <height>16777215</height>
          </size>
         </property>
         <property name="toolTip">
          <string>The number of lines to discard from the beginning of the file</string>
         </property>
         <property name="statusTip">
          <string>The number of lines to discard from the beginning of the file</string>
         </property>
         <property name="whatsThis">
          <string>The number of lines to discard from the beginning of the file</string>
         </property>
         <property name="wrapping">
          <bool>false</bool>
         </property>
         <property name="maximum">
          <number>9999</number>
         </property>
         <property name="value">
          <number>0</number>
         </property>
        </widget>
       </item>
       <item>
        <widget class="QCheckBox" name="cbxUseHeader">
         <property name="toolTip">
          <string>Field names are read from the first record.  If not selected then fields are numbered</string>
         </property>
         <property name="statusTip">
          <string>Field names are read from the first record.  If not selected then fields are numbered</string>
         </property>
         <property name="whatsThis">
          <string>Field names are read from the first record.  If not selected then fields are numbered</string>
         </property>
         <property name="text">
          <string>First record has field names</string>
         </property>
         <property name="checked">
          <bool>true</bool>
         </property>
        </widget>
       </item>
       <item>
        <spacer name="horizontalSpacer">
         <property name="orientation">
          <enum>Qt::Horizontal</enum>
         </property>
         <property name="sizeHint" stdset="0">
          <size>
           <width>40</width>
           <height>20</height>
          </size>
         </property>
        </spacer>
       </item>
      </layout>
     </item>
     <item row="1" column="0">
      <widget class="QLabel" name="label_3">
       <property name="text">
        <string>Field options</string>
       </property>
      </widget>
     </item>
     <item row="1" column="1">
      <layout class="QHBoxLayout" name="horizontalLayout_2">
       <item>
        <widget class="QCheckBox" name="cbxTrimFields">
         <property name="toolTip">
          <string>Trim leading and trailing spaces from fields</string>
         </property>
         <property name="statusTip">
          <string>Trim leading and trailing spaces from fields</string>
         </property>
         <property name="whatsThis">
          <string>Trim leading and trailing spaces from fields</string>
         </property>
         <property name="text">
          <string>Trim fields</string>
         </property>
        </widget>
       </item>
       <item>
        <widget class="QCheckBox" name="cbxSkipEmptyFields">
         <property name="toolTip">
          <string>Discard empty fields in each record</string>
         </property>
         <property name="statusTip">
          <string>Discard empty fields in each record</string>
         </property>
         <property name="whatsThis">
          <string>Discard empty fields in each record</string>
         </property>
         <property name="text">
          <string>Discard empty fields</string>
         </property>
        </widget>
       </item>
       <item>
        <widget class="QCheckBox" name="cbxPointIsComma">
         <property name="enabled">
          <bool>true</bool>
         </property>
         <property name="toolTip">
<<<<<<< HEAD
          <string>Number fields use comma for a decimal point</string>
         </property>
         <property name="statusTip">
          <string>Number fields use comma for a decimal point</string>
         </property>
         <property name="whatsThis">
          <string>Number fields use comma for a decimal point</string>
=======
          <string>X and Y coordinates have comma for decimal separator</string>
         </property>
         <property name="statusTip">
          <string>X and Y coordinates have comma for decimal separator</string>
         </property>
         <property name="whatsThis">
          <string>X and Y coordinates have comma for decimal separator</string>
>>>>>>> 1176bbcc
         </property>
         <property name="text">
          <string>Decimal point is comma</string>
         </property>
        </widget>
       </item>
       <item>
        <spacer name="horizontalSpacer_2">
         <property name="orientation">
          <enum>Qt::Horizontal</enum>
         </property>
         <property name="sizeHint" stdset="0">
          <size>
           <width>40</width>
           <height>20</height>
          </size>
         </property>
        </spacer>
       </item>
      </layout>
     </item>
    </layout>
   </item>
  </layout>
 </widget>
 <layoutdefault spacing="6" margin="11"/>
 <tabstops>
  <tabstop>txtFilePath</tabstop>
  <tabstop>btnBrowseForFile</tabstop>
  <tabstop>txtLayerName</tabstop>
  <tabstop>cmbEncoding</tabstop>
  <tabstop>delimiterCSV</tabstop>
  <tabstop>delimiterChars</tabstop>
  <tabstop>cbxDelimComma</tabstop>
  <tabstop>cbxDelimTab</tabstop>
  <tabstop>cbxDelimSpace</tabstop>
  <tabstop>cbxDelimColon</tabstop>
  <tabstop>cbxDelimSemicolon</tabstop>
  <tabstop>txtDelimiterOther</tabstop>
  <tabstop>txtQuoteChars</tabstop>
  <tabstop>txtEscapeChars</tabstop>
  <tabstop>delimiterRegexp</tabstop>
  <tabstop>txtDelimiterRegexp</tabstop>
  <tabstop>rowCounter</tabstop>
  <tabstop>cbxUseHeader</tabstop>
  <tabstop>cbxTrimFields</tabstop>
  <tabstop>cbxSkipEmptyFields</tabstop>
  <tabstop>cbxPointIsComma</tabstop>
  <tabstop>geomTypeXY</tabstop>
  <tabstop>cmbXField</tabstop>
  <tabstop>cmbYField</tabstop>
  <tabstop>cbxXyDms</tabstop>
  <tabstop>geomTypeWKT</tabstop>
  <tabstop>cmbWktField</tabstop>
  <tabstop>cmbGeometryType</tabstop>
  <tabstop>geomTypeNone</tabstop>
  <tabstop>tblSample</tabstop>
  <tabstop>buttonBox</tabstop>
 </tabstops>
 <resources/>
 <connections>
  <connection>
   <sender>delimiterRegexp</sender>
   <signal>toggled(bool)</signal>
   <receiver>txtDelimiterRegexp</receiver>
   <slot>setEnabled(bool)</slot>
   <hints>
    <hint type="sourcelabel">
     <x>141</x>
     <y>217</y>
    </hint>
    <hint type="destinationlabel">
     <x>382</x>
     <y>216</y>
    </hint>
   </hints>
  </connection>
  <connection>
   <sender>geomTypeXY</sender>
   <signal>toggled(bool)</signal>
   <receiver>cmbXField</receiver>
   <slot>setEnabled(bool)</slot>
   <hints>
    <hint type="sourcelabel">
     <x>107</x>
     <y>338</y>
    </hint>
    <hint type="destinationlabel">
     <x>310</x>
     <y>340</y>
    </hint>
   </hints>
  </connection>
  <connection>
   <sender>geomTypeXY</sender>
   <signal>toggled(bool)</signal>
   <receiver>cmbYField</receiver>
   <slot>setEnabled(bool)</slot>
   <hints>
    <hint type="sourcelabel">
     <x>107</x>
     <y>338</y>
    </hint>
    <hint type="destinationlabel">
     <x>478</x>
     <y>340</y>
    </hint>
   </hints>
  </connection>
  <connection>
   <sender>geomTypeWKT</sender>
   <signal>toggled(bool)</signal>
   <receiver>cmbWktField</receiver>
   <slot>setEnabled(bool)</slot>
   <hints>
    <hint type="sourcelabel">
     <x>109</x>
     <y>369</y>
    </hint>
    <hint type="destinationlabel">
     <x>353</x>
     <y>371</y>
    </hint>
   </hints>
  </connection>
  <connection>
   <sender>delimiterChars</sender>
   <signal>toggled(bool)</signal>
   <receiver>frameDelimiterCharacters</receiver>
   <slot>setEnabled(bool)</slot>
   <hints>
    <hint type="sourcelabel">
     <x>89</x>
     <y>155</y>
    </hint>
    <hint type="destinationlabel">
     <x>181</x>
     <y>146</y>
    </hint>
   </hints>
  </connection>
  <connection>
   <sender>geomTypeWKT</sender>
   <signal>toggled(bool)</signal>
   <receiver>cmbGeometryType</receiver>
   <slot>setEnabled(bool)</slot>
   <hints>
    <hint type="sourcelabel">
     <x>73</x>
     <y>369</y>
    </hint>
    <hint type="destinationlabel">
     <x>521</x>
     <y>371</y>
    </hint>
   </hints>
  </connection>
  <connection>
   <sender>geomTypeXY</sender>
   <signal>toggled(bool)</signal>
   <receiver>textLabelx</receiver>
   <slot>setEnabled(bool)</slot>
   <hints>
    <hint type="sourcelabel">
     <x>66</x>
     <y>338</y>
    </hint>
    <hint type="destinationlabel">
     <x>184</x>
     <y>340</y>
    </hint>
   </hints>
  </connection>
  <connection>
   <sender>geomTypeXY</sender>
   <signal>toggled(bool)</signal>
   <receiver>textLabely</receiver>
   <slot>setEnabled(bool)</slot>
   <hints>
    <hint type="sourcelabel">
     <x>83</x>
     <y>338</y>
    </hint>
    <hint type="destinationlabel">
     <x>352</x>
     <y>340</y>
    </hint>
   </hints>
  </connection>
  <connection>
   <sender>geomTypeWKT</sender>
   <signal>toggled(bool)</signal>
   <receiver>label</receiver>
   <slot>setEnabled(bool)</slot>
   <hints>
    <hint type="sourcelabel">
     <x>72</x>
     <y>369</y>
    </hint>
    <hint type="destinationlabel">
     <x>442</x>
     <y>371</y>
    </hint>
   </hints>
  </connection>
  <connection>
   <sender>geomTypeXY</sender>
   <signal>toggled(bool)</signal>
   <receiver>cbxXyDms</receiver>
   <slot>setEnabled(bool)</slot>
   <hints>
    <hint type="sourcelabel">
     <x>54</x>
     <y>338</y>
    </hint>
    <hint type="destinationlabel">
     <x>608</x>
     <y>338</y>
    </hint>
   </hints>
  </connection>
 </connections>
</ui><|MERGE_RESOLUTION|>--- conflicted
+++ resolved
@@ -19,15 +19,6 @@
    </iconset>
   </property>
   <property name="toolTip">
-<<<<<<< HEAD
-   <string/>
-  </property>
-  <property name="statusTip">
-   <string/>
-  </property>
-  <property name="whatsThis">
-   <string/>
-=======
    <string>Number fields use comma for a decimal separator</string>
   </property>
   <property name="statusTip">
@@ -35,7 +26,6 @@
   </property>
   <property name="whatsThis">
    <string>Number fields use comma for a decimal separator</string>
->>>>>>> 1176bbcc
   </property>
   <layout class="QGridLayout" name="gridLayout_3">
    <item row="1" column="0">
@@ -62,17 +52,13 @@
          </sizepolicy>
         </property>
         <property name="toolTip">
-<<<<<<< HEAD
-         <string>A regular expression defines the end of each field. Each line is a separate record</string>
-=======
-         <string>Each line in the file is split using a regular expression to define the end of each field</string>
->>>>>>> 1176bbcc
+         <string>Each line in the  file is split using a regular expression to define the end of each field</string>
         </property>
         <property name="statusTip">
-         <string>A regular expression defines the end of each field. Each line is a separate record</string>
+         <string>Each line in the  file is split using a regular expression to define the end of each field</string>
         </property>
         <property name="whatsThis">
-         <string>A regular expression defines the end of each field. Each line is a separate record</string>
+         <string>Each line in the  file is split using a regular expression to define the end of each field</string>
         </property>
         <property name="text">
          <string>Regular expression</string>
@@ -82,17 +68,13 @@
       <item row="2" column="0">
        <widget class="QRadioButton" name="delimiterChars">
         <property name="toolTip">
-         <string>Fields are defined by the specified delimiter, quote, and escape characters</string>
+         <string>Fields are delimited by specified delimiters with quote and escape characters</string>
         </property>
         <property name="statusTip">
-         <string>Fields are defined by the specified delimiter, quote, and escape characters</string>
+         <string>Fields are delimited by specified delimiters with quote and escape characters</string>
         </property>
         <property name="whatsThis">
-<<<<<<< HEAD
-         <string>Fields are defined by the specified delimiter, quote, and escape characters</string>
-=======
-         <string>&lt;html&gt;&lt;head/&gt;&lt;body&gt;&lt;p&gt;Fields are delimited by specified delimiters with quote and escape characters&lt;/p&gt;&lt;p&gt;Fields quoted using a quote characters may contain delimiters and new lines&lt;/p&gt;&lt;p&gt;The escape character can escape new lines and quotes within quoted fields&lt;/p&gt;&lt;/body&gt;&lt;/html&gt;</string>
->>>>>>> 1176bbcc
+         <string>&lt;html&gt;&lt;head/&gt;&lt;body&gt;&lt;p&gt;Fields are delimited by specified delimiters with quote and escape characters&lt;/p&gt;&lt;p&gt;Fields quoted using a quote characters may contain delimiters and new lines&lt;/p&gt;&lt;p&gt;The escape character can escape new lines and  quotes within quoted fields&lt;/p&gt;&lt;/body&gt;&lt;/html&gt;</string>
         </property>
         <property name="text">
          <string>Selected delimiters</string>
@@ -140,15 +122,6 @@
            </property>
            <item>
             <widget class="QCheckBox" name="cbxDelimComma">
-             <property name="toolTip">
-              <string>Comma character is one of the delimiters</string>
-             </property>
-             <property name="statusTip">
-              <string>Comma character is one of the delimiters</string>
-             </property>
-             <property name="whatsThis">
-              <string>Comma character is one of the delimiters</string>
-             </property>
              <property name="text">
               <string>Comma</string>
              </property>
@@ -159,12 +132,6 @@
              <property name="toolTip">
               <string>Tab character is one of the delimiters</string>
              </property>
-             <property name="statusTip">
-              <string>Tab character is one of the delimiters</string>
-             </property>
-             <property name="whatsThis">
-              <string>Tab character is one of the delimiters</string>
-             </property>
              <property name="text">
               <string>Tab</string>
              </property>
@@ -178,12 +145,6 @@
              <property name="toolTip">
               <string>Space character is one of the delimiters</string>
              </property>
-             <property name="statusTip">
-              <string>Space character is one of the delimiters</string>
-             </property>
-             <property name="whatsThis">
-              <string>Space character is one of the delimiters</string>
-             </property>
              <property name="text">
               <string>Space</string>
              </property>
@@ -194,15 +155,6 @@
            </item>
            <item>
             <widget class="QCheckBox" name="cbxDelimColon">
-             <property name="toolTip">
-              <string>Colon character is one of the delimiters</string>
-             </property>
-             <property name="statusTip">
-              <string>Colon character is one of the delimiters</string>
-             </property>
-             <property name="whatsThis">
-              <string>Colon character is one of the delimiters</string>
-             </property>
              <property name="text">
               <string>Colon</string>
              </property>
@@ -210,15 +162,6 @@
            </item>
            <item>
             <widget class="QCheckBox" name="cbxDelimSemicolon">
-             <property name="toolTip">
-              <string>Semicolon character is one of the delimiters</string>
-             </property>
-             <property name="statusTip">
-              <string>Semicolon character is one of the delimiters</string>
-             </property>
-             <property name="whatsThis">
-              <string>Semicolon character is one of the delimiters</string>
-             </property>
              <property name="text">
               <string>Semicolon</string>
              </property>
@@ -602,13 +545,10 @@
            </size>
           </property>
           <property name="toolTip">
-           <string>Name of the field containing well known text value</string>
-          </property>
-          <property name="statusTip">
-           <string>Name of the field containing well known text value</string>
+           <string>Name of the field containing y values</string>
           </property>
           <property name="whatsThis">
-           <string>Name of the field containing well known text value</string>
+           <string>Name of the field containing y values. Choose a field from the list. The list is generated by parsing the header row of the delimited text file.</string>
           </property>
           <property name="editable">
            <bool>false</bool>
@@ -802,20 +742,7 @@
          </widget>
         </item>
         <item>
-         <widget class="QComboBox" name="cmbEncoding">
-          <property name="toolTip">
-           <string>Select the file encoding</string>
-          </property>
-          <property name="statusTip">
-           <string>Select the file encoding</string>
-          </property>
-          <property name="whatsThis">
-           <string>Select the file encoding</string>
-          </property>
-          <property name="insertPolicy">
-           <enum>QComboBox::InsertAtTop</enum>
-          </property>
-         </widget>
+         <widget class="QComboBox" name="cbxEncoding"/>
         </item>
        </layout>
       </item>
@@ -902,13 +829,13 @@
           </size>
          </property>
          <property name="toolTip">
-          <string>The number of lines to discard from the beginning of the file</string>
+          <string>The number of lines at the beginning of the file to ignore</string>
          </property>
          <property name="statusTip">
-          <string>The number of lines to discard from the beginning of the file</string>
+          <string>The number of lines at the beginning of the file to ignore</string>
          </property>
          <property name="whatsThis">
-          <string>The number of lines to discard from the beginning of the file</string>
+          <string>The number of lines at the beginning of the file to ignore</string>
          </property>
          <property name="wrapping">
           <bool>false</bool>
@@ -924,13 +851,13 @@
        <item>
         <widget class="QCheckBox" name="cbxUseHeader">
          <property name="toolTip">
-          <string>Field names are read from the first record.  If not selected then fields are numbered</string>
+          <string>Field names are read from the first line.  If not selected then fields are numbered</string>
          </property>
          <property name="statusTip">
-          <string>Field names are read from the first record.  If not selected then fields are numbered</string>
+          <string>Field names are read from the first line.  If not selected then fields are numbered</string>
          </property>
          <property name="whatsThis">
-          <string>Field names are read from the first record.  If not selected then fields are numbered</string>
+          <string>Field names are read from the first line.  If not selected then fields are numbered</string>
          </property>
          <property name="text">
           <string>First record has field names</string>
@@ -992,7 +919,7 @@
           <string>Discard empty fields in each record</string>
          </property>
          <property name="text">
-          <string>Discard empty fields</string>
+          <string>Discard  empty fields</string>
          </property>
         </widget>
        </item>
@@ -1002,23 +929,13 @@
           <bool>true</bool>
          </property>
          <property name="toolTip">
-<<<<<<< HEAD
-          <string>Number fields use comma for a decimal point</string>
+          <string>X and Y coordinates have comma for decimal point</string>
          </property>
          <property name="statusTip">
-          <string>Number fields use comma for a decimal point</string>
+          <string>X and Y coordinates have comma for decimal point</string>
          </property>
          <property name="whatsThis">
-          <string>Number fields use comma for a decimal point</string>
-=======
-          <string>X and Y coordinates have comma for decimal separator</string>
-         </property>
-         <property name="statusTip">
-          <string>X and Y coordinates have comma for decimal separator</string>
-         </property>
-         <property name="whatsThis">
-          <string>X and Y coordinates have comma for decimal separator</string>
->>>>>>> 1176bbcc
+          <string>X and Y coordinates have comma for decimal point</string>
          </property>
          <property name="text">
           <string>Decimal point is comma</string>
@@ -1049,7 +966,7 @@
   <tabstop>txtFilePath</tabstop>
   <tabstop>btnBrowseForFile</tabstop>
   <tabstop>txtLayerName</tabstop>
-  <tabstop>cmbEncoding</tabstop>
+  <tabstop>cbxEncoding</tabstop>
   <tabstop>delimiterCSV</tabstop>
   <tabstop>delimiterChars</tabstop>
   <tabstop>cbxDelimComma</tabstop>
